# Splunk Logging for Java Changelog

<<<<<<< HEAD
## Version 1.12.0

* Added StandardErrorCallback. Register ErrorCallback implementations via logback or log4j xml config. (@stokpop)
=======
## Version 1.11.4

### Critical Security Update
Update Logback to version 1.2.9 per CVE-2021-42550.

## Version 1.11.3

### Critical Security Update
Upgrade Log4J again v2.17.0 related to CVE-2021-45046 & CVE-2021-44228

## Version 1.11.2

### Critical Security Update
* Upgrading log4J to 2.16 per CVE-2021-45046.

## Version 1.11.1

### Critical Security Update
* Upgrading log4J to 2.15 per CVE-2021-44228. [PR](https://github.com/splunk/splunk-library-javalogging/pull/222)
>>>>>>> 0af11b58

## Version 1.11.0

### Minor Changes
* Added a parameter to set await termination timeout. [PR](https://github.com/splunk/splunk-library-javalogging/pull/179)

## Version 1.10.0

### Bug Fixes

* Fixed issue causing delayed time when using AsyncAppender (GitHub issue [#186](https://github.com/splunk/splunk-javascript-logging/issues/186))
  * Now the timestamp is being recorded at the time when log event "occurs" instead of the time when log event is being "sent"

### Minor Changes

* Updated the project to use make conventions to spin up local dockerized instances.
* Upgrade version of okhttp to 4.9.1.
* Upgrade version of slf4j to 1.7.30.
* Upgrade version of gson to 2.8.7.
* Upgrade version of junit to 4.13.2.
* Upgrade version of commons to 3.12.

 
## Version 1.9.0

* Resolve an issue with TcpAppender losing events when busy (@avdv)
* Fix an issue with middleware not delegating on completion (@Blackbaud-MikeLueders)
* Add EventHeaderSerializer that allows specifying HEC metadata (@snorwin)
* Allow specification of timeout parameters
* Allow time to be specified by EventBodySerializer (@avpavlov)
* Use an Okhttp client per appender rather than a global client (@snorwin)
* Fix an issue with empty strings in configs (@thomasmey)
* Resolve an issue with sending raw events to HEC (@tburch)
* Allow templated metadata values to be applied to an appender (@brunoalexandresantos)

## Version 1.8.0

* Update JSON serialization- message property should not be encoded as a string
* Changed underlying HTTP client to OkHttp. This change should decrease memory
  usage and increase performance.
* Updated Gradle build plugins to latest versions

## Version 1.7.3

* Update Log4j dependency version to 2.10.0 [#114](https://github.com/splunk/splunk-library-javalogging/pull/114).

## Version 1.7.2

* Closing httpclient properly on logback shutdown [#112](https://github.com/splunk/splunk-library-javalogging/pull/112).

## Version 1.7.1

* Change HttpEventCollectorLogbackAppender stop method to call this.sender.close()  [#93](https://github.com/splunk/splunk-library-javalogging/pull/93).
* Rename 'Http' plugin name for HttpEventCollectorLog4jAppender to 'SplunkHttp' [#92](https://github.com/splunk/splunk-library-javalogging/pull/92).

## Version 1.7.0

* Effectively the equivalent to Version 1.6.2

## Version 1.6.2

*  Add support to allow users to define their own event body serializer for HTTP event adapter: Simply create a class implementing `com.splunk.logging.EventBodySerializer`,
and add the full class name as a property (`eventBodySerializer`) to the adapter.
Default will be a JSON event body containing message, severity, and other properties. [#86](https://github.com/splunk/splunk-library-javalogging/pull/86).

## Version 1.6.1

* TcpAppender performance improvement, prevents 100% CPU usage [#85](https://github.com/splunk/splunk-library-javalogging/pull/85).

## Version 1.6.0
* Changed messagedMimeType metadata property to messageFormat
* Fixes unit tests, and performance issues
* Fixes issues with log4j
* Fixes Cookie Expiry date issue [#74](https://github.com/splunk/splunk-library-javalogging/pull/74)
* Added Raw Endpoint support to HEC [#75](https://github.com/splunk/splunk-library-javalogging/pull/75)

## Version 1.5.3
* Add support for Logback access [#54](https://github.com/splunk/splunk-library-javalogging/issues/54)
* Make more parameters optional for Log4j appender [#47](https://github.com/splunk/splunk-library-javalogging/issues/47)

## Version 1.5.2

* Add support for setting the `host` metadata field, GitHub issue [#24](https://github.com/splunk/splunk-library-javalogging/issues/24).
* Send additional logger attributes (logger name, thread name, context/property maps) to the event, GitHub pull request [#29](https://github.com/splunk/splunk-library-javalogging/pull/29).
* Add support for exception reporting as its own field.
* Add support for marker including as its own field.

## Version 1.5.1

* Fix issues with Logback 1.1.x, see GitHub issue [#21](https://github.com/splunk/splunk-library-javalogging/issues/21).

## Version 1.5.0

* Add support for HTTP Event Collector.

## Version 1.0.1

* Add fix for hanging logback thread in `TcpAppender`.

## Version 1.0.0

Initial Splunk Logging for Java release.<|MERGE_RESOLUTION|>--- conflicted
+++ resolved
@@ -1,10 +1,9 @@
 # Splunk Logging for Java Changelog
 
-<<<<<<< HEAD
 ## Version 1.12.0
 
 * Added StandardErrorCallback. Register ErrorCallback implementations via logback or log4j xml config. (@stokpop)
-=======
+
 ## Version 1.11.4
 
 ### Critical Security Update
@@ -24,7 +23,6 @@
 
 ### Critical Security Update
 * Upgrading log4J to 2.15 per CVE-2021-44228. [PR](https://github.com/splunk/splunk-library-javalogging/pull/222)
->>>>>>> 0af11b58
 
 ## Version 1.11.0
 
