# Splunk Logging for Java

#### Version 1.7.3

Splunk logging for Java enables you to log events to HTTP Event Collector or to a TCP input on a Splunk Enterprise instance within your Java applications. You can use three major Java logging frameworks: [Logback](http://logback.qos.ch), [Log4j 2](http://logging.apache.org/log4j/2.x/), and [java.util.logging](https://docs.oracle.com/javase/7/docs/api/java/util/logging/package-summary.html). Splunk logging for Java is also enabled for [Simple Logging Facade for Java (SLF4J)](http://www.slf4j.org).

Splunk logging for Java provides:

* Appender classes that package events into the proper format for the input type you're using (HTTP Event Collector or TCP).

* Handler classes that export the logging events.

* An optional error handler to catch failures for HTTP Event Collector events.

* Example configuration files for all three frameworks that show how to configure the frameworks to write to HTTP Event Collector or TCP ports.

* Support for batching events (sent to HTTP Event Collector only).</li>

### Requirements

<<<<<<< HEAD
Here's what you need to get going with Splunk logging for Java.
=======
Here's what you need to get going with the Splunk SDK for Java.
>>>>>>> 134bad7c

#### Splunk

If you haven't already installed Splunk, download it
[here](http://www.splunk.com/download). For more about installing and running
Splunk and system requirements, see
<<<<<<< HEAD
[Installing & Running Splunk](http://dev.splunk.com/view/SP-CAAADRV). Splunk logging for Java is tested with Splunk Enterprise 7.0 and 7.2.
=======
[Installing & Running Splunk](http://dev.splunk.com/view/SP-CAAADRV).
>>>>>>> 134bad7c

#### Java 

You'll need Java version 7 or higher, from [OpenJDK](https://openjdk.java.net) or [Oracle](https://www.oracle.com/technetwork/java).

## Documentation and resources

* For more information about installing and using Splunk logging for Java, see
  [Overview of Splunk logging for Java](http://dev.splunk.com/goto/sdk-slj).

* For reference documentation, see the
  [Splunk logging for Java API reference](https://docs.splunk.com/DocumentationStatic/JavaLogging/1.6.2/index.html).

* For all things developer with Splunk, see the
  [Splunk Developer Portal](http://dev.splunk.com).

* For more about about Splunk in general, see
  [Splunk>Docs](http://docs.splunk.com/Documentation/Splunk).

## License

Splunk logging for Java is licensed under the Apache License 2.0.

See the [LICENSE file](/license.md) for details.

## Contributions

[Get the Splunk Java Logging Framework from GitHub](https://github.com/splunk/splunk-library-javalogging)
and clone the resources to your computer. For example, use the following
command:

    git clone https://github.com/splunk/splunk-library-javalogging.git

## Support

The Splunk logging for Java is community-supported.

1. You can find help through our community on [Splunk Answers](http://answers.splunk.com/) (use the "logging-library-java" tag to identify your questions).
2. File issues on [GitHub](https://github.com/splunk/splunk-library-javalogging/issues).

## Contact us

You can reach the Dev Platform team at [devinfo@splunk.com](mailto:devinfo@splunk.com).
<|MERGE_RESOLUTION|>--- conflicted
+++ resolved
@@ -18,22 +18,13 @@
 
 ### Requirements
 
-<<<<<<< HEAD
 Here's what you need to get going with Splunk logging for Java.
-=======
-Here's what you need to get going with the Splunk SDK for Java.
->>>>>>> 134bad7c
 
 #### Splunk
 
 If you haven't already installed Splunk, download it
 [here](http://www.splunk.com/download). For more about installing and running
-Splunk and system requirements, see
-<<<<<<< HEAD
-[Installing & Running Splunk](http://dev.splunk.com/view/SP-CAAADRV). Splunk logging for Java is tested with Splunk Enterprise 7.0 and 7.2.
-=======
-[Installing & Running Splunk](http://dev.splunk.com/view/SP-CAAADRV).
->>>>>>> 134bad7c
+Splunk and system requirements, see [Installing & Running Splunk](http://dev.splunk.com/view/SP-CAAADRV). Splunk logging for Java is tested with Splunk Enterprise 7.0 and 7.2.
 
 #### Java 
 
@@ -76,4 +67,4 @@
 
 ## Contact us
 
-You can reach the Dev Platform team at [devinfo@splunk.com](mailto:devinfo@splunk.com).
+You can reach the Dev Platform team at [devinfo@splunk.com](mailto:devinfo@splunk.com).