# Splunk Logging for Java

#### Version 1.5.0

This project provides utilities to easily log data using Splunk's recommended 
best practices to any supported logger, using any of the three major Java 
logging frameworks (Logback, Log4J 2, and java.util.logging), and to Splunk TCP 
inputs.

In particular, it provides:

* The `SplunkCimLogEvent` class, which encapsulates the CIM (Common 
  Information Model) in Splunk Enterprise and best practices for semantic 
  logging.
* A TCP appender for Logback, which is the only one of the three frameworks 
  listed above that doesn't provide native support for writing to TCP ports.
* Example configuration files for all three frameworks, showing how to 
  configure them to write to Splunk TCP ports.

## Advice

### Splunk Universal Forwarder vs Splunk TCP Inputs

If you can, it is better to log to files and monitor them with a Splunk 
Universal Forwarder. This provides you with the features of the Universal 
Forwarder, and added robustness from having persistent files. However, there 
are situations where using a Universal Forwarder is not a possibility. In 
these cases, writing directly to a TCP input is a reasonable approach.

In either scenario, we recommend using the `SplunkCimLogEvent` class 
provided by this library to construct your log events according to Splunk's 
recommended best practices.

### Resilience

All of the TCP appenders we show config files for (SocketHandler for 
java.util.logging, SocketAppender for Log4J 2, and the TCPAppender provided 
with this library for Logback) will attempt to reconnect in case of dropped 
connections.

### Data Cloning

You can use [data cloning](http://docs.splunk.com/Splexicon:Datacloning) by 
providing multiple instances of your TCP handler in your logging 
configuration, each instance pointing to different indexers.

### Load Balancing

Rather than trying to reinvent 
[load balancing](http://docs.splunk.com/Splexicon:Loadbalancing) across your 
indexers in your log configuration, set up a Splunk Universal Forwarder with a 
TCP input. Have all your logging sources write to that TCP input, and use the 
Universal Forwarder's load balancing features to distribute the data from 
there to a set of indexers.

### Thread Safety

Log4j and Logback are thread-safe.

### Sending events to HTTP Event Collector

HTTP Event Collector requires Splunk 6.3+. Splunk Java library supports sending
events through `java.util.logging`, `log4j` and `logback` standard loggers. 
In order to use HTTP Event Collector it has to be enabled on the server and an 
application token should be created.

Splunk Logging for Java includes several examples of configuration files in 
`src/test/resources` folder.  For instance `java.util.logging` configuration looks like:

```
handlers=com.splunk.logging.HttpEventCollectorLoggingHandler
com.splunk.logging.HttpEventCollectorLoggingHandler.url=https://splunk-server:8088
com.splunk.logging.HttpEventCollectorLoggingHandler.token=<token-guid>
```

Sending events is simple:

```java
Logger LOGGER = java.util.logging.Logger.getLogger("splunk.java.util");
LOGGER.info("hello world");
```

For more information, see http://dev.splunk.com/view/SP-CAAAE2K.

# License

Splunk logging for Java is licensed under the Apache License 2.0.

Details can be found in the LICENSE file.

## Using Splunk Logging for Java

To use the Splunk Logging for Java library, you will need to add it and the 
logging library you have chosen to use to your project, open a TCP input on a 
Splunk instance to write your log events to, configure your logging system, 
and then use the `SplunkCimLogEvent` class to generate well formed log 
entries.

1. Add the Splunk Logging for Java library to your project. If you are using 
   Maven, add the following to your dependencies section:

    ```xml
    <dependency>
        <groupId>com.splunk.logging</groupId>
        <artifactId>splunk-library-javalogging</artifactId>
<<<<<<< HEAD
        <version>1.0.1</version>
=======
        <version>1.5.0</version>
>>>>>>> 29631c28
    </dependency>
    ```

    You might also want to add the following repository to your repositories section:

    ```
    <repository>
        <id>splunk</id>
        <name>splunk-releases</name>
        <url>http://splunk.artifactoryonline.com/splunk/ext-releases-local</url>
    </repository>
    ```

   If you are using Ant, download the corresponding JAR file from 
   [http://dev.splunk.com/goto/sdk-slj](http://dev.splunk.com/goto/sdk-slj).

2. Add the logging framework you plan to use. The three big ones in use today 
   are *Logback*, *Log4J 2.x*, and *java.util.logging* (which comes with your 
   JDK). If you are using Maven, add the corresponding dependencies below to 
   your `pom.xml`:

    * Logback:

    ```xml
    <dependency>
        <groupId>org.slf4j</groupId>
        <artifactId>slf4j-api</artifactId>
        <version>1.7.5</version>
    </dependency>
    <dependency>
        <groupId>ch.qos.logback</groupId>
        <artifactId>logback-classic</artifactId>
        <version>1.0.13</version>
    </dependency>
    <dependency>
        <groupId>ch.qos.logback</groupId>
        <artifactId>logback-core</artifactId>
        <version>1.0.13</version>
    </dependency>
    ```
    * Log4J 2.x:

    ```xml
    <dependency>
        <groupId>org.apache.logging.log4j</groupId>
        <artifactId>log4j-core</artifactId>
        <version>2.0-beta9</version>
    </dependency>
    ```
    
    * java.util.logging ships with the JDK.

3. Create a TCP input in Splunk that you will write to. To learn how, see
   [Get data from TCP and UDP ports](http://docs.splunk.com/Documentation/Splunk/latest/Data/Monitornetworkports).

4. Configure your logging system. Here are simple example configurations for 
   each of the three systems. The `log4j2.xml` and `logback.xml` files 
   should be put somewhere in the classpath of your program. 
   jdklogging.properties should be specified to your program by passing the 
   following to the Java executable:

   ```
   -Djava.util.logging.config.file=/path/to/jdklogging.properties
   ```

   * Logback (to be put in `logback.xml` on the classpath)

    ```xml
    <configuration>
        <!--
        You should send data to Splunk using TCP inputs. You can find the 
        documentation on how to open TCP inputs on Splunk at http://docs.splunk.com/Documentation/Splunk/latest/Data/Monitornetworkports.

        Logback does not ship with a usable appender for TCP sockets (its 
        SocketAppender serializes Java objects for deserialization by a 
        server elsewhere). Instead, use the TcpAppender provided with this 
        library.

        This example assumes that you have Splunk running on your local 
        machine (127.0.0.1) with a TCP input configured on port 15000. 
        Note that TCP inputs are *not* the same as Splunk's management 
        port.

        You can control the format of what is logged by changing the 
        encoder (see http://logback.qos.ch/manual/layouts.html#ClassicPatternLayout 
        for details), but the pattern below produces a simple timestamp, 
        followed by the full message and a newline, like the following:

            2012-04-26 14:54:38,461 [%thread] %level text of my event
        -->
        
        <appender name="socket" class="com.splunk.logging.TcpAppender">
            <RemoteHost>127.0.0.1</RemoteHost>
            <Port>15000</Port>
            <layout class="ch.qos.logback.classic.PatternLayout">
            <pattern>%date{ISO8601} [%thread] %level: %msg%n</pattern>
            </layout>
        </appender>

        <logger name="splunk.logger" additivity="false" level="INFO">
            <appender-ref ref="socket"/>
        </logger>

        <root level="INFO">
            <appender-ref ref="socket"/>
        </root>
    </configuration>
    ```

   * Log4j 2.x (to be put in `log4j2.xml` on the classpath)

    ```xml
    <Configuration status="info" name="example" packages="">
        <!-- Define an appender that writes to a TCP socket. We use Log4J's 
        SocketAppender, which is documented at https://logging.apache.org/log4j/2.x/manual/appenders.html#SocketAppender.

        You can find the documentation on how to open TCP inputs on Splunk 
        at http://docs.splunk.com/Documentation/Splunk/latest/Data/Monitornetworkports. 
        Note that TCP inputs are *not* the same as Splunk's management port.
        -->
        
        <Appenders>
            <Socket name="socket" host="127.0.0.1" port="15000">
            <PatternLayout pattern="%p: %m%n" charset="UTF-8"/>
            </Socket>
        </Appenders>
        <!-- Define a logger named 'splunk.logger' which writes to the socket appender we defined above. -->
        <Loggers>
            <Root level="INFO">
            </Root>
            <Logger name="splunk.logger" level="info">
            <AppenderRef ref="socket"/>
            </Logger>
        </Loggers>
    </Configuration>
    ```

   * java.util.logging

    ```
    # We will write to a Splunk TCP input using java.util.logging's 
    # SocketHandler. This line sets it to be the default handler for 
    # all loggers.
    handlers = java.util.logging.SocketHandler
    config =

    # Set the default logging level for the root logger
    .level = INFO

    # Implicitly create a logger called 'splunk.logger', set its 
    # level to INFO, and make it log using the SocketHandler.
    splunk.logger.level = INFO
    splunk.logger.handlers = java.util.logging.SocketHandler

    # Configure the SocketHandler to write to TCP port localhost:15000. 
    # Note that TCP inputs are *not* the same as Splunk's management 
    # port. You can find the documentation about how to open TCP 
    # inputs in Splunk at http://docs.splunk.com/Documentation/Splunk/latest/Data/Monitornetworkports.
    #
    # You can find the documentation on using a SocketHandler at http://docs.oracle.com/javase/7/docs/api/java/util/logging/SocketHandler.html.

    java.util.logging.SocketHandler.level = INFO
    java.util.logging.SocketHandler.host = localhost
    java.util.logging.SocketHandler.port = 15000

    # With Java 7, you can set the format of SimpleFormatter. On Java 6, 
    # you cannot and you will probably want to write a custom formatter 
    # for your system. The syntax of the format string is given at 
    # http://docs.oracle.com/javase/7/docs/api/java/util/Formatter.html#syntax 
    # and http://docs.oracle.com/javase/7/docs/api/java/util/logging/SimpleFormatter.html
    # for logging specific behavior.
    java.util.logging.SocketHandler.formatter = SimpleFormatter
    java.util.logging.SimpleFormatter.format = "%1$F %1$r %4$s: %6$s%n"
    ```

5. Import `com.splunk.logging.SplunkCimLogEvent` and use it to create 
   events. This example code uses Logback as the logger, but the part 
   relevant to `SplunkCimLogEvent` will be unchanged for other frameworks:

   ```java
    logger.info(new SplunkCimLogEvent("Event name", "event-id") {{
        // You can add an arbitrary key=value pair with addField.
        addField("name", "value");

        // If you are logging exceptions, use addThrowable, which
        // does nice formatting. If ex is an exception you have caught
        // you would log it with
        addThrowableWithStacktrace(ex);

        // SplunkCimLogEvent provides lots of convenience methods for
        // fields defined by Splunk's Common Information Model. See
        // the SplunkCimLogEvent JavaDoc for a complete list.
        setAuthAction("deny");
    }});
   ```

## Splunk

If you haven't already installed Splunk, download it here: 
[http://www.splunk.com/download](http://www.splunk.com/download). 
For more about installing and running Splunk and system requirements, 
see [Installing & Running Splunk](http://dev.splunk.com/view/SP-CAAADRV).

## Contribute

[Get the Splunk Java Logging Framework from GitHub](https://github.com/splunk/splunk-library-javalogging) 
and clone the resources to your computer. For example, use the following 
command: 

    git clone https://github.com/splunk/splunk-library-javalogging.git

## Resources

Documentation for this library

* [http://dev.splunk.com/goto/sdk-slj](http://dev.splunk.com/goto/sdk-slj)

Splunk Common Information Model

* [http://docs.splunk.com/Documentation/Splunk/latest/Knowledge/UnderstandandusetheCommonInformationModel](http://docs.splunk.com/Documentation/Splunk/latest/Knowledge/UnderstandandusetheCommonInformationModel)

Splunk Best Practice Logging Semantics

* [http://dev.splunk.com/view/logging-best-practices/SP-CAAADP6](http://dev.splunk.com/view/logging-best-practices/SP-CAAADP6)

Introduction to the Splunk product and some of its capabilities

* [http://docs.splunk.com/Documentation/Splunk/latest/User/SplunkOverview](http://docs.splunk.com/Documentation/Splunk/latest/User/SplunkOverview)

## Contact

You can reach the Dev Platform team at [devinfo@splunk.com](mailto:devinfo@splunk.com).
<# Splunk Logging for Java

This project provides utilities to easily log data using Splunk's recommended 
best practices to any supported logger, using any of the three major Java 
logging frameworks (Logback, Log4J 2, and java.util.logging), and to Splunk TCP 
inputs.

In particular, it provides:

* The `SplunkCimLogEvent` class, which encapsulates the CIM (Common 
  Information Model) in Splunk Enterprise and best practices for semantic 
  logging.
* A TCP appender for Logback, which is the only one of the three frameworks 
  listed above that doesn't provide native support for writing to TCP ports.
* Example configuration files for all three frameworks, showing how to 
  configure them to write to Splunk TCP ports.

## Advice

### Splunk Universal Forwarder vs Splunk TCP Inputs

If you can, it is better to log to files and monitor them with a Splunk 
Universal Forwarder. This provides you with the features of the Universal 
Forwarder, and added robustness from having persistent files. However, there 
are situations where using a Universal Forwarder is not a possibility. In 
these cases, writing directly to a TCP input is a reasonable approach.

In either scenario, we recommend using the `SplunkCimLogEvent` class 
provided by this library to construct your log events according to Splunk's 
recommended best practices.

### Resilience

All of the TCP appenders we show config files for (SocketHandler for 
java.util.logging, SocketAppender for Log4J 2, and the TCPAppender provided 
with this library for Logback) will attempt to reconnect in case of dropped 
connections.

### Data Cloning

You can use [data cloning](http://docs.splunk.com/Splexicon:Datacloning) by 
providing multiple instances of your TCP handler in your logging 
configuration, each instance pointing to different indexers.

### Load Balancing

Rather than trying to reinvent 
[load balancing](http://docs.splunk.com/Splexicon:Loadbalancing) across your 
indexers in your log configuration, set up a Splunk Universal Forwarder with a 
TCP input. Have all your logging sources write to that TCP input, and use the 
Universal Forwarder's load balancing features to distribute the data from 
there to a set of indexers.

### Thread Safety

Log4j and Logback are thread-safe.

### Sending events to HTTP Event Collector

HTTP Event Collector requires Splunk 6.3+. Splunk Java library supports sending
events through `java.util.logging`, `log4j` and `logback` standard loggers. 
In order to use HTTP Event Collector it has to be enabled on the server and an 
application token should be created.

Splunk Logging for Java includes several examples of configuration files in 
`src/test/resources` folder.  For instance `java.util.logging` configuration looks like:

```
handlers=com.splunk.logging.HttpEventCollectorLoggingHandler
com.splunk.logging.HttpEventCollectorLoggingHandler.url=https://splunk-server:8088
com.splunk.logging.HttpEventCollectorLoggingHandler.token=<token-guid>
```

Sending events is simple:

```java
Logger LOGGER = java.util.logging.Logger.getLogger("splunk.java.util");
LOGGER.info("hello world");
```

For more information, see http://dev.splunk.com/view/SP-CAAAE2K.

# License

The Splunk Logging for Java is licensed under the Apache License 2.0.

Details can be found in the LICENSE file.

## Using Splunk Logging for Java

To use the Splunk Logging for Java library, you will need to add it and the 
logging library you have chosen to use to your project, open a TCP input on a 
Splunk instance to write your log events to, configure your logging system, 
and then use the `SplunkCimLogEvent` class to generate well formed log 
entries.

1. Add the Splunk Logging for Java library to your project. If you are using 
   Maven, add the following to your dependencies section:

    ```xml
    <dependency>
        <groupId>com.splunk.dev</groupId>
        <artifactId>splunk-library-javalogging</artifactId>
        <version>1.5.0</version>
    </dependency>
    ```

   If you are using Ant, download the corresponding JAR file from 
   [http://dev.splunk.com/goto/sdk-slj](http://dev.splunk.com/goto/sdk-slj).</li>

2. Add the logging framework you plan to use. The three big ones in use today 
   are *Logback*, *Log4J 2.x*, and *java.util.logging* (which comes with your 
   JDK). If you are using Maven, add the corresponding dependencies below to 
   your `pom.xml`:

    * Logback:

    ```xml
    <dependency>
        <groupId>org.slf4j</groupId>
        <artifactId>slf4j-api</artifactId>
        <version>1.7.5</version>
    </dependency>
    <dependency>
        <groupId>ch.qos.logback</groupId>
        <artifactId>logback-classic</artifactId>
        <version>1.0.13</version>
    </dependency>
    <dependency>
        <groupId>ch.qos.logback</groupId>
        <artifactId>logback-core</artifactId>
        <version>1.0.13</version>
    </dependency>
    ```
    * Log4J 2.x:

    ```xml
    <dependency>
        <groupId>org.apache.logging.log4j</groupId>
        <artifactId>log4j-core</artifactId>
        <version>2.0-beta9</version>
    </dependency>
    ```
    
    * java.util.logging ships with the JDK.

3. Create a TCP input in Splunk that you will write to. To learn how, see
   [Get data from TCP and UDP ports](http://docs.splunk.com/Documentation/Splunk/latest/Data/Monitornetworkports).

4. Configure your logging system. Here are simple example configurations for 
   each of the three systems. The `log4j2.xml` and `logback.xml` files 
   should be put somewhere in the classpath of your program. 
   jdklogging.properties should be specified to your program by passing the 
   following to the Java executable:

   ```
   -Djava.util.logging.config.file=/path/to/jdklogging.properties
   ```

   * Logback (to be put in `logback.xml` on the classpath)

    ```xml
    <configuration>
        <!--
        You should send data to Splunk using TCP inputs. You can find the 
        documentation on how to open TCP inputs on Splunk at http://docs.splunk.com/Documentation/Splunk/latest/Data/Monitornetworkports.

        Logback does not ship with a usable appender for TCP sockets (its 
        SocketAppender serializes Java objects for deserialization by a 
        server elsewhere). Instead, use the TcpAppender provided with this 
        library.

        This example assumes that you have Splunk running on your local 
        machine (127.0.0.1) with a TCP input configured on port 15000. 
        Note that TCP inputs are *not* the same as Splunk's management 
        port.

        You can control the format of what is logged by changing the 
        encoder (see http://logback.qos.ch/manual/layouts.html#ClassicPatternLayout 
        for details), but the pattern below produces a simple timestamp, 
        followed by the full message and a newline, like the following:

            2012-04-26 14:54:38,461 [%thread] %level text of my event
        -->
        
        <appender name="socket" class="com.splunk.logging.TcpAppender">
            <RemoteHost>127.0.0.1</RemoteHost>
            <Port>15000</Port>
            <layout class="ch.qos.logback.classic.PatternLayout">
            <pattern>%date{ISO8601} [%thread] %level: %msg%n</pattern>
            </layout>
        </appender>

        <logger name="splunk.logger" additivity="false" level="INFO">
            <appender-ref ref="socket"/>
        </logger>

        <root level="INFO">
            <appender-ref ref="socket"/>
        </root>
    </configuration>
    ```

   * Log4j 2.x (to be put in `log4j2.xml` on the classpath)

    ```xml
    <Configuration status="info" name="example" packages="">
        <!-- Define an appender that writes to a TCP socket. We use Log4J's 
        SocketAppender, which is documented at https://logging.apache.org/log4j/2.x/manual/appenders.html#SocketAppender.

        You can find the documentation on how to open TCP inputs on Splunk 
        at http://docs.splunk.com/Documentation/Splunk/latest/Data/Monitornetworkports. 
        Note that TCP inputs are *not* the same as Splunk's management port.
        -->
        
        <Appenders>
            <Socket name="socket" host="127.0.0.1" port="15000">
            <PatternLayout pattern="%p: %m%n" charset="UTF-8"/>
            </Socket>
        </Appenders>
        <!-- Define a logger named 'splunk.logger' which writes to the socket appender we defined above. -->
        <Loggers>
            <Root level="INFO">
            </Root>
            <Logger name="splunk.logger" level="info">
            <AppenderRef ref="socket"/>
            </Logger>
        </Loggers>
    </Configuration>
    ```

   * java.util.logging

    ```
    # We will write to a Splunk TCP input using java.util.logging's 
    # SocketHandler. This line sets it to be the default handler for 
    # all loggers.
    handlers = java.util.logging.SocketHandler
    config =

    # Set the default logging level for the root logger
    .level = INFO

    # Implicitly create a logger called 'splunk.logger', set its 
    # level to INFO, and make it log using the SocketHandler.
    splunk.logger.level = INFO
    splunk.logger.handlers = java.util.logging.SocketHandler

    # Configure the SocketHandler to write to TCP port localhost:15000. 
    # Note that TCP inputs are *not* the same as Splunk's management 
    # port. You can find the documentation about how to open TCP 
    # inputs in Splunk at http://docs.splunk.com/Documentation/Splunk/latest/Data/Monitornetworkports.
    #
    # You can find the documentation on using a SocketHandler at http://docs.oracle.com/javase/7/docs/api/java/util/logging/SocketHandler.html.

    java.util.logging.SocketHandler.level = INFO
    java.util.logging.SocketHandler.host = localhost
    java.util.logging.SocketHandler.port = 15000

    # With Java 7, you can set the format of SimpleFormatter. On Java 6, 
    # you cannot and you will probably want to write a custom formatter 
    # for your system. The syntax of the format string is given at 
    # http://docs.oracle.com/javase/7/docs/api/java/util/Formatter.html#syntax 
    # and http://docs.oracle.com/javase/7/docs/api/java/util/logging/SimpleFormatter.html
    # for logging specific behavior.
    java.util.logging.SocketHandler.formatter = SimpleFormatter
    java.util.logging.SimpleFormatter.format = "%1$F %1$r %4$s: %6$s%n"
    ```

5. Import `com.splunk.logging.SplunkCimLogEvent` and use it to create 
   events. This example code uses Logback as the logger, but the part 
   relevant to `SplunkCimLogEvent` will be unchanged for other frameworks:

   ```java
    logger.info(new SplunkCimLogEvent("Event name", "event-id") {{
        // You can add an arbitrary key=value pair with addField.
        addField("name", "value");

        // If you are logging exceptions, use addThrowable, which
        // does nice formatting. If ex is an exception you have caught
        // you would log it with
        addThrowableWithStacktrace(ex);

        // SplunkCimLogEvent provides lots of convenience methods for
        // fields defined by Splunk's Common Information Model. See
        // the SplunkCimLogEvent JavaDoc for a complete list.
        setAuthAction("deny");
    }});
   ```

## Splunk

If you haven't already installed Splunk, download it here: 
[http://www.splunk.com/download](http://www.splunk.com/download). 
For more about installing and running Splunk and system requirements, 
see [Installing & Running Splunk](http://dev.splunk.com/view/SP-CAAADRV).

## Contribute

[Get the Splunk Java Logging Framework from GitHub](https://github.com/splunk/splunk-library-javalogging) 
and clone the resources to your computer. For example, use the following 
command: 

    git clone https://github.com/splunk/splunk-library-javalogging.git

## Resources

Documentation for this library

* [http://dev.splunk.com/goto/sdk-slj](http://dev.splunk.com/goto/sdk-slj)

Splunk Common Information Model

* [http://docs.splunk.com/Documentation/Splunk/latest/Knowledge/UnderstandandusetheCommonInformationModel](http://docs.splunk.com/Documentation/Splunk/latest/Knowledge/UnderstandandusetheCommonInformationModel)

Splunk Best Practice Logging Semantics

* [http://dev.splunk.com/view/logging-best-practices/SP-CAAADP6](http://dev.splunk.com/view/logging-best-practices/SP-CAAADP6)

Introduction to the Splunk product and some of its capabilities

* [http://docs.splunk.com/Documentation/Splunk/latest/User/SplunkOverview](http://docs.splunk.com/Documentation/Splunk/latest/User/SplunkOverview)

## Contact

You can reach the Dev Platform team at [devinfo@splunk.com](mailto:devinfo@splunk.com).
<|MERGE_RESOLUTION|>--- conflicted
+++ resolved
@@ -1,668 +1,664 @@
-# Splunk Logging for Java
-
-#### Version 1.5.0
-
-This project provides utilities to easily log data using Splunk's recommended 
-best practices to any supported logger, using any of the three major Java 
-logging frameworks (Logback, Log4J 2, and java.util.logging), and to Splunk TCP 
-inputs.
-
-In particular, it provides:
-
-* The `SplunkCimLogEvent` class, which encapsulates the CIM (Common 
-  Information Model) in Splunk Enterprise and best practices for semantic 
-  logging.
-* A TCP appender for Logback, which is the only one of the three frameworks 
-  listed above that doesn't provide native support for writing to TCP ports.
-* Example configuration files for all three frameworks, showing how to 
-  configure them to write to Splunk TCP ports.
-
-## Advice
-
-### Splunk Universal Forwarder vs Splunk TCP Inputs
-
-If you can, it is better to log to files and monitor them with a Splunk 
-Universal Forwarder. This provides you with the features of the Universal 
-Forwarder, and added robustness from having persistent files. However, there 
-are situations where using a Universal Forwarder is not a possibility. In 
-these cases, writing directly to a TCP input is a reasonable approach.
-
-In either scenario, we recommend using the `SplunkCimLogEvent` class 
-provided by this library to construct your log events according to Splunk's 
-recommended best practices.
-
-### Resilience
-
-All of the TCP appenders we show config files for (SocketHandler for 
-java.util.logging, SocketAppender for Log4J 2, and the TCPAppender provided 
-with this library for Logback) will attempt to reconnect in case of dropped 
-connections.
-
-### Data Cloning
-
-You can use [data cloning](http://docs.splunk.com/Splexicon:Datacloning) by 
-providing multiple instances of your TCP handler in your logging 
-configuration, each instance pointing to different indexers.
-
-### Load Balancing
-
-Rather than trying to reinvent 
-[load balancing](http://docs.splunk.com/Splexicon:Loadbalancing) across your 
-indexers in your log configuration, set up a Splunk Universal Forwarder with a 
-TCP input. Have all your logging sources write to that TCP input, and use the 
-Universal Forwarder's load balancing features to distribute the data from 
-there to a set of indexers.
-
-### Thread Safety
-
-Log4j and Logback are thread-safe.
-
-### Sending events to HTTP Event Collector
-
-HTTP Event Collector requires Splunk 6.3+. Splunk Java library supports sending
-events through `java.util.logging`, `log4j` and `logback` standard loggers. 
-In order to use HTTP Event Collector it has to be enabled on the server and an 
-application token should be created.
-
-Splunk Logging for Java includes several examples of configuration files in 
-`src/test/resources` folder.  For instance `java.util.logging` configuration looks like:
-
-```
-handlers=com.splunk.logging.HttpEventCollectorLoggingHandler
-com.splunk.logging.HttpEventCollectorLoggingHandler.url=https://splunk-server:8088
-com.splunk.logging.HttpEventCollectorLoggingHandler.token=<token-guid>
-```
-
-Sending events is simple:
-
-```java
-Logger LOGGER = java.util.logging.Logger.getLogger("splunk.java.util");
-LOGGER.info("hello world");
-```
-
-For more information, see http://dev.splunk.com/view/SP-CAAAE2K.
-
-# License
-
-Splunk logging for Java is licensed under the Apache License 2.0.
-
-Details can be found in the LICENSE file.
-
-## Using Splunk Logging for Java
-
-To use the Splunk Logging for Java library, you will need to add it and the 
-logging library you have chosen to use to your project, open a TCP input on a 
-Splunk instance to write your log events to, configure your logging system, 
-and then use the `SplunkCimLogEvent` class to generate well formed log 
-entries.
-
-1. Add the Splunk Logging for Java library to your project. If you are using 
-   Maven, add the following to your dependencies section:
-
-    ```xml
-    <dependency>
-        <groupId>com.splunk.logging</groupId>
-        <artifactId>splunk-library-javalogging</artifactId>
-<<<<<<< HEAD
-        <version>1.0.1</version>
-=======
-        <version>1.5.0</version>
->>>>>>> 29631c28
-    </dependency>
-    ```
-
-    You might also want to add the following repository to your repositories section:
-
-    ```
-    <repository>
-        <id>splunk</id>
-        <name>splunk-releases</name>
-        <url>http://splunk.artifactoryonline.com/splunk/ext-releases-local</url>
-    </repository>
-    ```
-
-   If you are using Ant, download the corresponding JAR file from 
-   [http://dev.splunk.com/goto/sdk-slj](http://dev.splunk.com/goto/sdk-slj).
-
-2. Add the logging framework you plan to use. The three big ones in use today 
-   are *Logback*, *Log4J 2.x*, and *java.util.logging* (which comes with your 
-   JDK). If you are using Maven, add the corresponding dependencies below to 
-   your `pom.xml`:
-
-    * Logback:
-
-    ```xml
-    <dependency>
-        <groupId>org.slf4j</groupId>
-        <artifactId>slf4j-api</artifactId>
-        <version>1.7.5</version>
-    </dependency>
-    <dependency>
-        <groupId>ch.qos.logback</groupId>
-        <artifactId>logback-classic</artifactId>
-        <version>1.0.13</version>
-    </dependency>
-    <dependency>
-        <groupId>ch.qos.logback</groupId>
-        <artifactId>logback-core</artifactId>
-        <version>1.0.13</version>
-    </dependency>
-    ```
-    * Log4J 2.x:
-
-    ```xml
-    <dependency>
-        <groupId>org.apache.logging.log4j</groupId>
-        <artifactId>log4j-core</artifactId>
-        <version>2.0-beta9</version>
-    </dependency>
-    ```
-    
-    * java.util.logging ships with the JDK.
-
-3. Create a TCP input in Splunk that you will write to. To learn how, see
-   [Get data from TCP and UDP ports](http://docs.splunk.com/Documentation/Splunk/latest/Data/Monitornetworkports).
-
-4. Configure your logging system. Here are simple example configurations for 
-   each of the three systems. The `log4j2.xml` and `logback.xml` files 
-   should be put somewhere in the classpath of your program. 
-   jdklogging.properties should be specified to your program by passing the 
-   following to the Java executable:
-
-   ```
-   -Djava.util.logging.config.file=/path/to/jdklogging.properties
-   ```
-
-   * Logback (to be put in `logback.xml` on the classpath)
-
-    ```xml
-    <configuration>
-        <!--
-        You should send data to Splunk using TCP inputs. You can find the 
-        documentation on how to open TCP inputs on Splunk at http://docs.splunk.com/Documentation/Splunk/latest/Data/Monitornetworkports.
-
-        Logback does not ship with a usable appender for TCP sockets (its 
-        SocketAppender serializes Java objects for deserialization by a 
-        server elsewhere). Instead, use the TcpAppender provided with this 
-        library.
-
-        This example assumes that you have Splunk running on your local 
-        machine (127.0.0.1) with a TCP input configured on port 15000. 
-        Note that TCP inputs are *not* the same as Splunk's management 
-        port.
-
-        You can control the format of what is logged by changing the 
-        encoder (see http://logback.qos.ch/manual/layouts.html#ClassicPatternLayout 
-        for details), but the pattern below produces a simple timestamp, 
-        followed by the full message and a newline, like the following:
-
-            2012-04-26 14:54:38,461 [%thread] %level text of my event
-        -->
-        
-        <appender name="socket" class="com.splunk.logging.TcpAppender">
-            <RemoteHost>127.0.0.1</RemoteHost>
-            <Port>15000</Port>
-            <layout class="ch.qos.logback.classic.PatternLayout">
-            <pattern>%date{ISO8601} [%thread] %level: %msg%n</pattern>
-            </layout>
-        </appender>
-
-        <logger name="splunk.logger" additivity="false" level="INFO">
-            <appender-ref ref="socket"/>
-        </logger>
-
-        <root level="INFO">
-            <appender-ref ref="socket"/>
-        </root>
-    </configuration>
-    ```
-
-   * Log4j 2.x (to be put in `log4j2.xml` on the classpath)
-
-    ```xml
-    <Configuration status="info" name="example" packages="">
-        <!-- Define an appender that writes to a TCP socket. We use Log4J's 
-        SocketAppender, which is documented at https://logging.apache.org/log4j/2.x/manual/appenders.html#SocketAppender.
-
-        You can find the documentation on how to open TCP inputs on Splunk 
-        at http://docs.splunk.com/Documentation/Splunk/latest/Data/Monitornetworkports. 
-        Note that TCP inputs are *not* the same as Splunk's management port.
-        -->
-        
-        <Appenders>
-            <Socket name="socket" host="127.0.0.1" port="15000">
-            <PatternLayout pattern="%p: %m%n" charset="UTF-8"/>
-            </Socket>
-        </Appenders>
-        <!-- Define a logger named 'splunk.logger' which writes to the socket appender we defined above. -->
-        <Loggers>
-            <Root level="INFO">
-            </Root>
-            <Logger name="splunk.logger" level="info">
-            <AppenderRef ref="socket"/>
-            </Logger>
-        </Loggers>
-    </Configuration>
-    ```
-
-   * java.util.logging
-
-    ```
-    # We will write to a Splunk TCP input using java.util.logging's 
-    # SocketHandler. This line sets it to be the default handler for 
-    # all loggers.
-    handlers = java.util.logging.SocketHandler
-    config =
-
-    # Set the default logging level for the root logger
-    .level = INFO
-
-    # Implicitly create a logger called 'splunk.logger', set its 
-    # level to INFO, and make it log using the SocketHandler.
-    splunk.logger.level = INFO
-    splunk.logger.handlers = java.util.logging.SocketHandler
-
-    # Configure the SocketHandler to write to TCP port localhost:15000. 
-    # Note that TCP inputs are *not* the same as Splunk's management 
-    # port. You can find the documentation about how to open TCP 
-    # inputs in Splunk at http://docs.splunk.com/Documentation/Splunk/latest/Data/Monitornetworkports.
-    #
-    # You can find the documentation on using a SocketHandler at http://docs.oracle.com/javase/7/docs/api/java/util/logging/SocketHandler.html.
-
-    java.util.logging.SocketHandler.level = INFO
-    java.util.logging.SocketHandler.host = localhost
-    java.util.logging.SocketHandler.port = 15000
-
-    # With Java 7, you can set the format of SimpleFormatter. On Java 6, 
-    # you cannot and you will probably want to write a custom formatter 
-    # for your system. The syntax of the format string is given at 
-    # http://docs.oracle.com/javase/7/docs/api/java/util/Formatter.html#syntax 
-    # and http://docs.oracle.com/javase/7/docs/api/java/util/logging/SimpleFormatter.html
-    # for logging specific behavior.
-    java.util.logging.SocketHandler.formatter = SimpleFormatter
-    java.util.logging.SimpleFormatter.format = "%1$F %1$r %4$s: %6$s%n"
-    ```
-
-5. Import `com.splunk.logging.SplunkCimLogEvent` and use it to create 
-   events. This example code uses Logback as the logger, but the part 
-   relevant to `SplunkCimLogEvent` will be unchanged for other frameworks:
-
-   ```java
-    logger.info(new SplunkCimLogEvent("Event name", "event-id") {{
-        // You can add an arbitrary key=value pair with addField.
-        addField("name", "value");
-
-        // If you are logging exceptions, use addThrowable, which
-        // does nice formatting. If ex is an exception you have caught
-        // you would log it with
-        addThrowableWithStacktrace(ex);
-
-        // SplunkCimLogEvent provides lots of convenience methods for
-        // fields defined by Splunk's Common Information Model. See
-        // the SplunkCimLogEvent JavaDoc for a complete list.
-        setAuthAction("deny");
-    }});
-   ```
-
-## Splunk
-
-If you haven't already installed Splunk, download it here: 
-[http://www.splunk.com/download](http://www.splunk.com/download). 
-For more about installing and running Splunk and system requirements, 
-see [Installing & Running Splunk](http://dev.splunk.com/view/SP-CAAADRV).
-
-## Contribute
-
-[Get the Splunk Java Logging Framework from GitHub](https://github.com/splunk/splunk-library-javalogging) 
-and clone the resources to your computer. For example, use the following 
-command: 
-
-    git clone https://github.com/splunk/splunk-library-javalogging.git
-
-## Resources
-
-Documentation for this library
-
-* [http://dev.splunk.com/goto/sdk-slj](http://dev.splunk.com/goto/sdk-slj)
-
-Splunk Common Information Model
-
-* [http://docs.splunk.com/Documentation/Splunk/latest/Knowledge/UnderstandandusetheCommonInformationModel](http://docs.splunk.com/Documentation/Splunk/latest/Knowledge/UnderstandandusetheCommonInformationModel)
-
-Splunk Best Practice Logging Semantics
-
-* [http://dev.splunk.com/view/logging-best-practices/SP-CAAADP6](http://dev.splunk.com/view/logging-best-practices/SP-CAAADP6)
-
-Introduction to the Splunk product and some of its capabilities
-
-* [http://docs.splunk.com/Documentation/Splunk/latest/User/SplunkOverview](http://docs.splunk.com/Documentation/Splunk/latest/User/SplunkOverview)
-
-## Contact
-
-You can reach the Dev Platform team at [devinfo@splunk.com](mailto:devinfo@splunk.com).
-<# Splunk Logging for Java
-
-This project provides utilities to easily log data using Splunk's recommended 
-best practices to any supported logger, using any of the three major Java 
-logging frameworks (Logback, Log4J 2, and java.util.logging), and to Splunk TCP 
-inputs.
-
-In particular, it provides:
-
-* The `SplunkCimLogEvent` class, which encapsulates the CIM (Common 
-  Information Model) in Splunk Enterprise and best practices for semantic 
-  logging.
-* A TCP appender for Logback, which is the only one of the three frameworks 
-  listed above that doesn't provide native support for writing to TCP ports.
-* Example configuration files for all three frameworks, showing how to 
-  configure them to write to Splunk TCP ports.
-
-## Advice
-
-### Splunk Universal Forwarder vs Splunk TCP Inputs
-
-If you can, it is better to log to files and monitor them with a Splunk 
-Universal Forwarder. This provides you with the features of the Universal 
-Forwarder, and added robustness from having persistent files. However, there 
-are situations where using a Universal Forwarder is not a possibility. In 
-these cases, writing directly to a TCP input is a reasonable approach.
-
-In either scenario, we recommend using the `SplunkCimLogEvent` class 
-provided by this library to construct your log events according to Splunk's 
-recommended best practices.
-
-### Resilience
-
-All of the TCP appenders we show config files for (SocketHandler for 
-java.util.logging, SocketAppender for Log4J 2, and the TCPAppender provided 
-with this library for Logback) will attempt to reconnect in case of dropped 
-connections.
-
-### Data Cloning
-
-You can use [data cloning](http://docs.splunk.com/Splexicon:Datacloning) by 
-providing multiple instances of your TCP handler in your logging 
-configuration, each instance pointing to different indexers.
-
-### Load Balancing
-
-Rather than trying to reinvent 
-[load balancing](http://docs.splunk.com/Splexicon:Loadbalancing) across your 
-indexers in your log configuration, set up a Splunk Universal Forwarder with a 
-TCP input. Have all your logging sources write to that TCP input, and use the 
-Universal Forwarder's load balancing features to distribute the data from 
-there to a set of indexers.
-
-### Thread Safety
-
-Log4j and Logback are thread-safe.
-
-### Sending events to HTTP Event Collector
-
-HTTP Event Collector requires Splunk 6.3+. Splunk Java library supports sending
-events through `java.util.logging`, `log4j` and `logback` standard loggers. 
-In order to use HTTP Event Collector it has to be enabled on the server and an 
-application token should be created.
-
-Splunk Logging for Java includes several examples of configuration files in 
-`src/test/resources` folder.  For instance `java.util.logging` configuration looks like:
-
-```
-handlers=com.splunk.logging.HttpEventCollectorLoggingHandler
-com.splunk.logging.HttpEventCollectorLoggingHandler.url=https://splunk-server:8088
-com.splunk.logging.HttpEventCollectorLoggingHandler.token=<token-guid>
-```
-
-Sending events is simple:
-
-```java
-Logger LOGGER = java.util.logging.Logger.getLogger("splunk.java.util");
-LOGGER.info("hello world");
-```
-
-For more information, see http://dev.splunk.com/view/SP-CAAAE2K.
-
-# License
-
-The Splunk Logging for Java is licensed under the Apache License 2.0.
-
-Details can be found in the LICENSE file.
-
-## Using Splunk Logging for Java
-
-To use the Splunk Logging for Java library, you will need to add it and the 
-logging library you have chosen to use to your project, open a TCP input on a 
-Splunk instance to write your log events to, configure your logging system, 
-and then use the `SplunkCimLogEvent` class to generate well formed log 
-entries.
-
-1. Add the Splunk Logging for Java library to your project. If you are using 
-   Maven, add the following to your dependencies section:
-
-    ```xml
-    <dependency>
-        <groupId>com.splunk.dev</groupId>
-        <artifactId>splunk-library-javalogging</artifactId>
-        <version>1.5.0</version>
-    </dependency>
-    ```
-
-   If you are using Ant, download the corresponding JAR file from 
-   [http://dev.splunk.com/goto/sdk-slj](http://dev.splunk.com/goto/sdk-slj).</li>
-
-2. Add the logging framework you plan to use. The three big ones in use today 
-   are *Logback*, *Log4J 2.x*, and *java.util.logging* (which comes with your 
-   JDK). If you are using Maven, add the corresponding dependencies below to 
-   your `pom.xml`:
-
-    * Logback:
-
-    ```xml
-    <dependency>
-        <groupId>org.slf4j</groupId>
-        <artifactId>slf4j-api</artifactId>
-        <version>1.7.5</version>
-    </dependency>
-    <dependency>
-        <groupId>ch.qos.logback</groupId>
-        <artifactId>logback-classic</artifactId>
-        <version>1.0.13</version>
-    </dependency>
-    <dependency>
-        <groupId>ch.qos.logback</groupId>
-        <artifactId>logback-core</artifactId>
-        <version>1.0.13</version>
-    </dependency>
-    ```
-    * Log4J 2.x:
-
-    ```xml
-    <dependency>
-        <groupId>org.apache.logging.log4j</groupId>
-        <artifactId>log4j-core</artifactId>
-        <version>2.0-beta9</version>
-    </dependency>
-    ```
-    
-    * java.util.logging ships with the JDK.
-
-3. Create a TCP input in Splunk that you will write to. To learn how, see
-   [Get data from TCP and UDP ports](http://docs.splunk.com/Documentation/Splunk/latest/Data/Monitornetworkports).
-
-4. Configure your logging system. Here are simple example configurations for 
-   each of the three systems. The `log4j2.xml` and `logback.xml` files 
-   should be put somewhere in the classpath of your program. 
-   jdklogging.properties should be specified to your program by passing the 
-   following to the Java executable:
-
-   ```
-   -Djava.util.logging.config.file=/path/to/jdklogging.properties
-   ```
-
-   * Logback (to be put in `logback.xml` on the classpath)
-
-    ```xml
-    <configuration>
-        <!--
-        You should send data to Splunk using TCP inputs. You can find the 
-        documentation on how to open TCP inputs on Splunk at http://docs.splunk.com/Documentation/Splunk/latest/Data/Monitornetworkports.
-
-        Logback does not ship with a usable appender for TCP sockets (its 
-        SocketAppender serializes Java objects for deserialization by a 
-        server elsewhere). Instead, use the TcpAppender provided with this 
-        library.
-
-        This example assumes that you have Splunk running on your local 
-        machine (127.0.0.1) with a TCP input configured on port 15000. 
-        Note that TCP inputs are *not* the same as Splunk's management 
-        port.
-
-        You can control the format of what is logged by changing the 
-        encoder (see http://logback.qos.ch/manual/layouts.html#ClassicPatternLayout 
-        for details), but the pattern below produces a simple timestamp, 
-        followed by the full message and a newline, like the following:
-
-            2012-04-26 14:54:38,461 [%thread] %level text of my event
-        -->
-        
-        <appender name="socket" class="com.splunk.logging.TcpAppender">
-            <RemoteHost>127.0.0.1</RemoteHost>
-            <Port>15000</Port>
-            <layout class="ch.qos.logback.classic.PatternLayout">
-            <pattern>%date{ISO8601} [%thread] %level: %msg%n</pattern>
-            </layout>
-        </appender>
-
-        <logger name="splunk.logger" additivity="false" level="INFO">
-            <appender-ref ref="socket"/>
-        </logger>
-
-        <root level="INFO">
-            <appender-ref ref="socket"/>
-        </root>
-    </configuration>
-    ```
-
-   * Log4j 2.x (to be put in `log4j2.xml` on the classpath)
-
-    ```xml
-    <Configuration status="info" name="example" packages="">
-        <!-- Define an appender that writes to a TCP socket. We use Log4J's 
-        SocketAppender, which is documented at https://logging.apache.org/log4j/2.x/manual/appenders.html#SocketAppender.
-
-        You can find the documentation on how to open TCP inputs on Splunk 
-        at http://docs.splunk.com/Documentation/Splunk/latest/Data/Monitornetworkports. 
-        Note that TCP inputs are *not* the same as Splunk's management port.
-        -->
-        
-        <Appenders>
-            <Socket name="socket" host="127.0.0.1" port="15000">
-            <PatternLayout pattern="%p: %m%n" charset="UTF-8"/>
-            </Socket>
-        </Appenders>
-        <!-- Define a logger named 'splunk.logger' which writes to the socket appender we defined above. -->
-        <Loggers>
-            <Root level="INFO">
-            </Root>
-            <Logger name="splunk.logger" level="info">
-            <AppenderRef ref="socket"/>
-            </Logger>
-        </Loggers>
-    </Configuration>
-    ```
-
-   * java.util.logging
-
-    ```
-    # We will write to a Splunk TCP input using java.util.logging's 
-    # SocketHandler. This line sets it to be the default handler for 
-    # all loggers.
-    handlers = java.util.logging.SocketHandler
-    config =
-
-    # Set the default logging level for the root logger
-    .level = INFO
-
-    # Implicitly create a logger called 'splunk.logger', set its 
-    # level to INFO, and make it log using the SocketHandler.
-    splunk.logger.level = INFO
-    splunk.logger.handlers = java.util.logging.SocketHandler
-
-    # Configure the SocketHandler to write to TCP port localhost:15000. 
-    # Note that TCP inputs are *not* the same as Splunk's management 
-    # port. You can find the documentation about how to open TCP 
-    # inputs in Splunk at http://docs.splunk.com/Documentation/Splunk/latest/Data/Monitornetworkports.
-    #
-    # You can find the documentation on using a SocketHandler at http://docs.oracle.com/javase/7/docs/api/java/util/logging/SocketHandler.html.
-
-    java.util.logging.SocketHandler.level = INFO
-    java.util.logging.SocketHandler.host = localhost
-    java.util.logging.SocketHandler.port = 15000
-
-    # With Java 7, you can set the format of SimpleFormatter. On Java 6, 
-    # you cannot and you will probably want to write a custom formatter 
-    # for your system. The syntax of the format string is given at 
-    # http://docs.oracle.com/javase/7/docs/api/java/util/Formatter.html#syntax 
-    # and http://docs.oracle.com/javase/7/docs/api/java/util/logging/SimpleFormatter.html
-    # for logging specific behavior.
-    java.util.logging.SocketHandler.formatter = SimpleFormatter
-    java.util.logging.SimpleFormatter.format = "%1$F %1$r %4$s: %6$s%n"
-    ```
-
-5. Import `com.splunk.logging.SplunkCimLogEvent` and use it to create 
-   events. This example code uses Logback as the logger, but the part 
-   relevant to `SplunkCimLogEvent` will be unchanged for other frameworks:
-
-   ```java
-    logger.info(new SplunkCimLogEvent("Event name", "event-id") {{
-        // You can add an arbitrary key=value pair with addField.
-        addField("name", "value");
-
-        // If you are logging exceptions, use addThrowable, which
-        // does nice formatting. If ex is an exception you have caught
-        // you would log it with
-        addThrowableWithStacktrace(ex);
-
-        // SplunkCimLogEvent provides lots of convenience methods for
-        // fields defined by Splunk's Common Information Model. See
-        // the SplunkCimLogEvent JavaDoc for a complete list.
-        setAuthAction("deny");
-    }});
-   ```
-
-## Splunk
-
-If you haven't already installed Splunk, download it here: 
-[http://www.splunk.com/download](http://www.splunk.com/download). 
-For more about installing and running Splunk and system requirements, 
-see [Installing & Running Splunk](http://dev.splunk.com/view/SP-CAAADRV).
-
-## Contribute
-
-[Get the Splunk Java Logging Framework from GitHub](https://github.com/splunk/splunk-library-javalogging) 
-and clone the resources to your computer. For example, use the following 
-command: 
-
-    git clone https://github.com/splunk/splunk-library-javalogging.git
-
-## Resources
-
-Documentation for this library
-
-* [http://dev.splunk.com/goto/sdk-slj](http://dev.splunk.com/goto/sdk-slj)
-
-Splunk Common Information Model
-
-* [http://docs.splunk.com/Documentation/Splunk/latest/Knowledge/UnderstandandusetheCommonInformationModel](http://docs.splunk.com/Documentation/Splunk/latest/Knowledge/UnderstandandusetheCommonInformationModel)
-
-Splunk Best Practice Logging Semantics
-
-* [http://dev.splunk.com/view/logging-best-practices/SP-CAAADP6](http://dev.splunk.com/view/logging-best-practices/SP-CAAADP6)
-
-Introduction to the Splunk product and some of its capabilities
-
-* [http://docs.splunk.com/Documentation/Splunk/latest/User/SplunkOverview](http://docs.splunk.com/Documentation/Splunk/latest/User/SplunkOverview)
-
-## Contact
-
-You can reach the Dev Platform team at [devinfo@splunk.com](mailto:devinfo@splunk.com).
+# Splunk Logging for Java
+
+#### Version 1.5.0
+
+This project provides utilities to easily log data using Splunk's recommended 
+best practices to any supported logger, using any of the three major Java 
+logging frameworks (Logback, Log4J 2, and java.util.logging), and to Splunk TCP 
+inputs.
+
+In particular, it provides:
+
+* The `SplunkCimLogEvent` class, which encapsulates the CIM (Common 
+  Information Model) in Splunk Enterprise and best practices for semantic 
+  logging.
+* A TCP appender for Logback, which is the only one of the three frameworks 
+  listed above that doesn't provide native support for writing to TCP ports.
+* Example configuration files for all three frameworks, showing how to 
+  configure them to write to Splunk TCP ports.
+
+## Advice
+
+### Splunk Universal Forwarder vs Splunk TCP Inputs
+
+If you can, it is better to log to files and monitor them with a Splunk 
+Universal Forwarder. This provides you with the features of the Universal 
+Forwarder, and added robustness from having persistent files. However, there 
+are situations where using a Universal Forwarder is not a possibility. In 
+these cases, writing directly to a TCP input is a reasonable approach.
+
+In either scenario, we recommend using the `SplunkCimLogEvent` class 
+provided by this library to construct your log events according to Splunk's 
+recommended best practices.
+
+### Resilience
+
+All of the TCP appenders we show config files for (SocketHandler for 
+java.util.logging, SocketAppender for Log4J 2, and the TCPAppender provided 
+with this library for Logback) will attempt to reconnect in case of dropped 
+connections.
+
+### Data Cloning
+
+You can use [data cloning](http://docs.splunk.com/Splexicon:Datacloning) by 
+providing multiple instances of your TCP handler in your logging 
+configuration, each instance pointing to different indexers.
+
+### Load Balancing
+
+Rather than trying to reinvent 
+[load balancing](http://docs.splunk.com/Splexicon:Loadbalancing) across your 
+indexers in your log configuration, set up a Splunk Universal Forwarder with a 
+TCP input. Have all your logging sources write to that TCP input, and use the 
+Universal Forwarder's load balancing features to distribute the data from 
+there to a set of indexers.
+
+### Thread Safety
+
+Log4j and Logback are thread-safe.
+
+### Sending events to HTTP Event Collector
+
+HTTP Event Collector requires Splunk 6.3+. Splunk Java library supports sending
+events through `java.util.logging`, `log4j` and `logback` standard loggers. 
+In order to use HTTP Event Collector it has to be enabled on the server and an 
+application token should be created.
+
+Splunk Logging for Java includes several examples of configuration files in 
+`src/test/resources` folder.  For instance `java.util.logging` configuration looks like:
+
+```
+handlers=com.splunk.logging.HttpEventCollectorLoggingHandler
+com.splunk.logging.HttpEventCollectorLoggingHandler.url=https://splunk-server:8088
+com.splunk.logging.HttpEventCollectorLoggingHandler.token=<token-guid>
+```
+
+Sending events is simple:
+
+```java
+Logger LOGGER = java.util.logging.Logger.getLogger("splunk.java.util");
+LOGGER.info("hello world");
+```
+
+For more information, see http://dev.splunk.com/view/SP-CAAAE2K.
+
+# License
+
+Splunk logging for Java is licensed under the Apache License 2.0.
+
+Details can be found in the LICENSE file.
+
+## Using Splunk Logging for Java
+
+To use the Splunk Logging for Java library, you will need to add it and the 
+logging library you have chosen to use to your project, open a TCP input on a 
+Splunk instance to write your log events to, configure your logging system, 
+and then use the `SplunkCimLogEvent` class to generate well formed log 
+entries.
+
+1. Add the Splunk Logging for Java library to your project. If you are using 
+   Maven, add the following to your dependencies section:
+
+    ```xml
+    <dependency>
+        <groupId>com.splunk.logging</groupId>
+        <artifactId>splunk-library-javalogging</artifactId>
+        <version>1.5.0</version>
+    </dependency>
+    ```
+
+    You might also want to add the following repository to your repositories section:
+
+    ```
+    <repository>
+        <id>splunk</id>
+        <name>splunk-releases</name>
+        <url>http://splunk.artifactoryonline.com/splunk/ext-releases-local</url>
+    </repository>
+    ```
+
+   If you are using Ant, download the corresponding JAR file from 
+   [http://dev.splunk.com/goto/sdk-slj](http://dev.splunk.com/goto/sdk-slj).
+
+2. Add the logging framework you plan to use. The three big ones in use today 
+   are *Logback*, *Log4J 2.x*, and *java.util.logging* (which comes with your 
+   JDK). If you are using Maven, add the corresponding dependencies below to 
+   your `pom.xml`:
+
+    * Logback:
+
+    ```xml
+    <dependency>
+        <groupId>org.slf4j</groupId>
+        <artifactId>slf4j-api</artifactId>
+        <version>1.7.5</version>
+    </dependency>
+    <dependency>
+        <groupId>ch.qos.logback</groupId>
+        <artifactId>logback-classic</artifactId>
+        <version>1.0.13</version>
+    </dependency>
+    <dependency>
+        <groupId>ch.qos.logback</groupId>
+        <artifactId>logback-core</artifactId>
+        <version>1.0.13</version>
+    </dependency>
+    ```
+    * Log4J 2.x:
+
+    ```xml
+    <dependency>
+        <groupId>org.apache.logging.log4j</groupId>
+        <artifactId>log4j-core</artifactId>
+        <version>2.0-beta9</version>
+    </dependency>
+    ```
+    
+    * java.util.logging ships with the JDK.
+
+3. Create a TCP input in Splunk that you will write to. To learn how, see
+   [Get data from TCP and UDP ports](http://docs.splunk.com/Documentation/Splunk/latest/Data/Monitornetworkports).
+
+4. Configure your logging system. Here are simple example configurations for 
+   each of the three systems. The `log4j2.xml` and `logback.xml` files 
+   should be put somewhere in the classpath of your program. 
+   jdklogging.properties should be specified to your program by passing the 
+   following to the Java executable:
+
+   ```
+   -Djava.util.logging.config.file=/path/to/jdklogging.properties
+   ```
+
+   * Logback (to be put in `logback.xml` on the classpath)
+
+    ```xml
+    <configuration>
+        <!--
+        You should send data to Splunk using TCP inputs. You can find the 
+        documentation on how to open TCP inputs on Splunk at http://docs.splunk.com/Documentation/Splunk/latest/Data/Monitornetworkports.
+
+        Logback does not ship with a usable appender for TCP sockets (its 
+        SocketAppender serializes Java objects for deserialization by a 
+        server elsewhere). Instead, use the TcpAppender provided with this 
+        library.
+
+        This example assumes that you have Splunk running on your local 
+        machine (127.0.0.1) with a TCP input configured on port 15000. 
+        Note that TCP inputs are *not* the same as Splunk's management 
+        port.
+
+        You can control the format of what is logged by changing the 
+        encoder (see http://logback.qos.ch/manual/layouts.html#ClassicPatternLayout 
+        for details), but the pattern below produces a simple timestamp, 
+        followed by the full message and a newline, like the following:
+
+            2012-04-26 14:54:38,461 [%thread] %level text of my event
+        -->
+        
+        <appender name="socket" class="com.splunk.logging.TcpAppender">
+            <RemoteHost>127.0.0.1</RemoteHost>
+            <Port>15000</Port>
+            <layout class="ch.qos.logback.classic.PatternLayout">
+            <pattern>%date{ISO8601} [%thread] %level: %msg%n</pattern>
+            </layout>
+        </appender>
+
+        <logger name="splunk.logger" additivity="false" level="INFO">
+            <appender-ref ref="socket"/>
+        </logger>
+
+        <root level="INFO">
+            <appender-ref ref="socket"/>
+        </root>
+    </configuration>
+    ```
+
+   * Log4j 2.x (to be put in `log4j2.xml` on the classpath)
+
+    ```xml
+    <Configuration status="info" name="example" packages="">
+        <!-- Define an appender that writes to a TCP socket. We use Log4J's 
+        SocketAppender, which is documented at https://logging.apache.org/log4j/2.x/manual/appenders.html#SocketAppender.
+
+        You can find the documentation on how to open TCP inputs on Splunk 
+        at http://docs.splunk.com/Documentation/Splunk/latest/Data/Monitornetworkports. 
+        Note that TCP inputs are *not* the same as Splunk's management port.
+        -->
+        
+        <Appenders>
+            <Socket name="socket" host="127.0.0.1" port="15000">
+            <PatternLayout pattern="%p: %m%n" charset="UTF-8"/>
+            </Socket>
+        </Appenders>
+        <!-- Define a logger named 'splunk.logger' which writes to the socket appender we defined above. -->
+        <Loggers>
+            <Root level="INFO">
+            </Root>
+            <Logger name="splunk.logger" level="info">
+            <AppenderRef ref="socket"/>
+            </Logger>
+        </Loggers>
+    </Configuration>
+    ```
+
+   * java.util.logging
+
+    ```
+    # We will write to a Splunk TCP input using java.util.logging's 
+    # SocketHandler. This line sets it to be the default handler for 
+    # all loggers.
+    handlers = java.util.logging.SocketHandler
+    config =
+
+    # Set the default logging level for the root logger
+    .level = INFO
+
+    # Implicitly create a logger called 'splunk.logger', set its 
+    # level to INFO, and make it log using the SocketHandler.
+    splunk.logger.level = INFO
+    splunk.logger.handlers = java.util.logging.SocketHandler
+
+    # Configure the SocketHandler to write to TCP port localhost:15000. 
+    # Note that TCP inputs are *not* the same as Splunk's management 
+    # port. You can find the documentation about how to open TCP 
+    # inputs in Splunk at http://docs.splunk.com/Documentation/Splunk/latest/Data/Monitornetworkports.
+    #
+    # You can find the documentation on using a SocketHandler at http://docs.oracle.com/javase/7/docs/api/java/util/logging/SocketHandler.html.
+
+    java.util.logging.SocketHandler.level = INFO
+    java.util.logging.SocketHandler.host = localhost
+    java.util.logging.SocketHandler.port = 15000
+
+    # With Java 7, you can set the format of SimpleFormatter. On Java 6, 
+    # you cannot and you will probably want to write a custom formatter 
+    # for your system. The syntax of the format string is given at 
+    # http://docs.oracle.com/javase/7/docs/api/java/util/Formatter.html#syntax 
+    # and http://docs.oracle.com/javase/7/docs/api/java/util/logging/SimpleFormatter.html
+    # for logging specific behavior.
+    java.util.logging.SocketHandler.formatter = SimpleFormatter
+    java.util.logging.SimpleFormatter.format = "%1$F %1$r %4$s: %6$s%n"
+    ```
+
+5. Import `com.splunk.logging.SplunkCimLogEvent` and use it to create 
+   events. This example code uses Logback as the logger, but the part 
+   relevant to `SplunkCimLogEvent` will be unchanged for other frameworks:
+
+   ```java
+    logger.info(new SplunkCimLogEvent("Event name", "event-id") {{
+        // You can add an arbitrary key=value pair with addField.
+        addField("name", "value");
+
+        // If you are logging exceptions, use addThrowable, which
+        // does nice formatting. If ex is an exception you have caught
+        // you would log it with
+        addThrowableWithStacktrace(ex);
+
+        // SplunkCimLogEvent provides lots of convenience methods for
+        // fields defined by Splunk's Common Information Model. See
+        // the SplunkCimLogEvent JavaDoc for a complete list.
+        setAuthAction("deny");
+    }});
+   ```
+
+## Splunk
+
+If you haven't already installed Splunk, download it here: 
+[http://www.splunk.com/download](http://www.splunk.com/download). 
+For more about installing and running Splunk and system requirements, 
+see [Installing & Running Splunk](http://dev.splunk.com/view/SP-CAAADRV).
+
+## Contribute
+
+[Get the Splunk Java Logging Framework from GitHub](https://github.com/splunk/splunk-library-javalogging) 
+and clone the resources to your computer. For example, use the following 
+command: 
+
+    git clone https://github.com/splunk/splunk-library-javalogging.git
+
+## Resources
+
+Documentation for this library
+
+* [http://dev.splunk.com/goto/sdk-slj](http://dev.splunk.com/goto/sdk-slj)
+
+Splunk Common Information Model
+
+* [http://docs.splunk.com/Documentation/Splunk/latest/Knowledge/UnderstandandusetheCommonInformationModel](http://docs.splunk.com/Documentation/Splunk/latest/Knowledge/UnderstandandusetheCommonInformationModel)
+
+Splunk Best Practice Logging Semantics
+
+* [http://dev.splunk.com/view/logging-best-practices/SP-CAAADP6](http://dev.splunk.com/view/logging-best-practices/SP-CAAADP6)
+
+Introduction to the Splunk product and some of its capabilities
+
+* [http://docs.splunk.com/Documentation/Splunk/latest/User/SplunkOverview](http://docs.splunk.com/Documentation/Splunk/latest/User/SplunkOverview)
+
+## Contact
+
+You can reach the Dev Platform team at [devinfo@splunk.com](mailto:devinfo@splunk.com).
+<# Splunk Logging for Java
+
+This project provides utilities to easily log data using Splunk's recommended 
+best practices to any supported logger, using any of the three major Java 
+logging frameworks (Logback, Log4J 2, and java.util.logging), and to Splunk TCP 
+inputs.
+
+In particular, it provides:
+
+* The `SplunkCimLogEvent` class, which encapsulates the CIM (Common 
+  Information Model) in Splunk Enterprise and best practices for semantic 
+  logging.
+* A TCP appender for Logback, which is the only one of the three frameworks 
+  listed above that doesn't provide native support for writing to TCP ports.
+* Example configuration files for all three frameworks, showing how to 
+  configure them to write to Splunk TCP ports.
+
+## Advice
+
+### Splunk Universal Forwarder vs Splunk TCP Inputs
+
+If you can, it is better to log to files and monitor them with a Splunk 
+Universal Forwarder. This provides you with the features of the Universal 
+Forwarder, and added robustness from having persistent files. However, there 
+are situations where using a Universal Forwarder is not a possibility. In 
+these cases, writing directly to a TCP input is a reasonable approach.
+
+In either scenario, we recommend using the `SplunkCimLogEvent` class 
+provided by this library to construct your log events according to Splunk's 
+recommended best practices.
+
+### Resilience
+
+All of the TCP appenders we show config files for (SocketHandler for 
+java.util.logging, SocketAppender for Log4J 2, and the TCPAppender provided 
+with this library for Logback) will attempt to reconnect in case of dropped 
+connections.
+
+### Data Cloning
+
+You can use [data cloning](http://docs.splunk.com/Splexicon:Datacloning) by 
+providing multiple instances of your TCP handler in your logging 
+configuration, each instance pointing to different indexers.
+
+### Load Balancing
+
+Rather than trying to reinvent 
+[load balancing](http://docs.splunk.com/Splexicon:Loadbalancing) across your 
+indexers in your log configuration, set up a Splunk Universal Forwarder with a 
+TCP input. Have all your logging sources write to that TCP input, and use the 
+Universal Forwarder's load balancing features to distribute the data from 
+there to a set of indexers.
+
+### Thread Safety
+
+Log4j and Logback are thread-safe.
+
+### Sending events to HTTP Event Collector
+
+HTTP Event Collector requires Splunk 6.3+. Splunk Java library supports sending
+events through `java.util.logging`, `log4j` and `logback` standard loggers. 
+In order to use HTTP Event Collector it has to be enabled on the server and an 
+application token should be created.
+
+Splunk Logging for Java includes several examples of configuration files in 
+`src/test/resources` folder.  For instance `java.util.logging` configuration looks like:
+
+```
+handlers=com.splunk.logging.HttpEventCollectorLoggingHandler
+com.splunk.logging.HttpEventCollectorLoggingHandler.url=https://splunk-server:8088
+com.splunk.logging.HttpEventCollectorLoggingHandler.token=<token-guid>
+```
+
+Sending events is simple:
+
+```java
+Logger LOGGER = java.util.logging.Logger.getLogger("splunk.java.util");
+LOGGER.info("hello world");
+```
+
+For more information, see http://dev.splunk.com/view/SP-CAAAE2K.
+
+# License
+
+The Splunk Logging for Java is licensed under the Apache License 2.0.
+
+Details can be found in the LICENSE file.
+
+## Using Splunk Logging for Java
+
+To use the Splunk Logging for Java library, you will need to add it and the 
+logging library you have chosen to use to your project, open a TCP input on a 
+Splunk instance to write your log events to, configure your logging system, 
+and then use the `SplunkCimLogEvent` class to generate well formed log 
+entries.
+
+1. Add the Splunk Logging for Java library to your project. If you are using 
+   Maven, add the following to your dependencies section:
+
+    ```xml
+    <dependency>
+        <groupId>com.splunk.dev</groupId>
+        <artifactId>splunk-library-javalogging</artifactId>
+        <version>1.5.0</version>
+    </dependency>
+    ```
+
+   If you are using Ant, download the corresponding JAR file from 
+   [http://dev.splunk.com/goto/sdk-slj](http://dev.splunk.com/goto/sdk-slj).</li>
+
+2. Add the logging framework you plan to use. The three big ones in use today 
+   are *Logback*, *Log4J 2.x*, and *java.util.logging* (which comes with your 
+   JDK). If you are using Maven, add the corresponding dependencies below to 
+   your `pom.xml`:
+
+    * Logback:
+
+    ```xml
+    <dependency>
+        <groupId>org.slf4j</groupId>
+        <artifactId>slf4j-api</artifactId>
+        <version>1.7.5</version>
+    </dependency>
+    <dependency>
+        <groupId>ch.qos.logback</groupId>
+        <artifactId>logback-classic</artifactId>
+        <version>1.0.13</version>
+    </dependency>
+    <dependency>
+        <groupId>ch.qos.logback</groupId>
+        <artifactId>logback-core</artifactId>
+        <version>1.0.13</version>
+    </dependency>
+    ```
+    * Log4J 2.x:
+
+    ```xml
+    <dependency>
+        <groupId>org.apache.logging.log4j</groupId>
+        <artifactId>log4j-core</artifactId>
+        <version>2.0-beta9</version>
+    </dependency>
+    ```
+    
+    * java.util.logging ships with the JDK.
+
+3. Create a TCP input in Splunk that you will write to. To learn how, see
+   [Get data from TCP and UDP ports](http://docs.splunk.com/Documentation/Splunk/latest/Data/Monitornetworkports).
+
+4. Configure your logging system. Here are simple example configurations for 
+   each of the three systems. The `log4j2.xml` and `logback.xml` files 
+   should be put somewhere in the classpath of your program. 
+   jdklogging.properties should be specified to your program by passing the 
+   following to the Java executable:
+
+   ```
+   -Djava.util.logging.config.file=/path/to/jdklogging.properties
+   ```
+
+   * Logback (to be put in `logback.xml` on the classpath)
+
+    ```xml
+    <configuration>
+        <!--
+        You should send data to Splunk using TCP inputs. You can find the 
+        documentation on how to open TCP inputs on Splunk at http://docs.splunk.com/Documentation/Splunk/latest/Data/Monitornetworkports.
+
+        Logback does not ship with a usable appender for TCP sockets (its 
+        SocketAppender serializes Java objects for deserialization by a 
+        server elsewhere). Instead, use the TcpAppender provided with this 
+        library.
+
+        This example assumes that you have Splunk running on your local 
+        machine (127.0.0.1) with a TCP input configured on port 15000. 
+        Note that TCP inputs are *not* the same as Splunk's management 
+        port.
+
+        You can control the format of what is logged by changing the 
+        encoder (see http://logback.qos.ch/manual/layouts.html#ClassicPatternLayout 
+        for details), but the pattern below produces a simple timestamp, 
+        followed by the full message and a newline, like the following:
+
+            2012-04-26 14:54:38,461 [%thread] %level text of my event
+        -->
+        
+        <appender name="socket" class="com.splunk.logging.TcpAppender">
+            <RemoteHost>127.0.0.1</RemoteHost>
+            <Port>15000</Port>
+            <layout class="ch.qos.logback.classic.PatternLayout">
+            <pattern>%date{ISO8601} [%thread] %level: %msg%n</pattern>
+            </layout>
+        </appender>
+
+        <logger name="splunk.logger" additivity="false" level="INFO">
+            <appender-ref ref="socket"/>
+        </logger>
+
+        <root level="INFO">
+            <appender-ref ref="socket"/>
+        </root>
+    </configuration>
+    ```
+
+   * Log4j 2.x (to be put in `log4j2.xml` on the classpath)
+
+    ```xml
+    <Configuration status="info" name="example" packages="">
+        <!-- Define an appender that writes to a TCP socket. We use Log4J's 
+        SocketAppender, which is documented at https://logging.apache.org/log4j/2.x/manual/appenders.html#SocketAppender.
+
+        You can find the documentation on how to open TCP inputs on Splunk 
+        at http://docs.splunk.com/Documentation/Splunk/latest/Data/Monitornetworkports. 
+        Note that TCP inputs are *not* the same as Splunk's management port.
+        -->
+        
+        <Appenders>
+            <Socket name="socket" host="127.0.0.1" port="15000">
+            <PatternLayout pattern="%p: %m%n" charset="UTF-8"/>
+            </Socket>
+        </Appenders>
+        <!-- Define a logger named 'splunk.logger' which writes to the socket appender we defined above. -->
+        <Loggers>
+            <Root level="INFO">
+            </Root>
+            <Logger name="splunk.logger" level="info">
+            <AppenderRef ref="socket"/>
+            </Logger>
+        </Loggers>
+    </Configuration>
+    ```
+
+   * java.util.logging
+
+    ```
+    # We will write to a Splunk TCP input using java.util.logging's 
+    # SocketHandler. This line sets it to be the default handler for 
+    # all loggers.
+    handlers = java.util.logging.SocketHandler
+    config =
+
+    # Set the default logging level for the root logger
+    .level = INFO
+
+    # Implicitly create a logger called 'splunk.logger', set its 
+    # level to INFO, and make it log using the SocketHandler.
+    splunk.logger.level = INFO
+    splunk.logger.handlers = java.util.logging.SocketHandler
+
+    # Configure the SocketHandler to write to TCP port localhost:15000. 
+    # Note that TCP inputs are *not* the same as Splunk's management 
+    # port. You can find the documentation about how to open TCP 
+    # inputs in Splunk at http://docs.splunk.com/Documentation/Splunk/latest/Data/Monitornetworkports.
+    #
+    # You can find the documentation on using a SocketHandler at http://docs.oracle.com/javase/7/docs/api/java/util/logging/SocketHandler.html.
+
+    java.util.logging.SocketHandler.level = INFO
+    java.util.logging.SocketHandler.host = localhost
+    java.util.logging.SocketHandler.port = 15000
+
+    # With Java 7, you can set the format of SimpleFormatter. On Java 6, 
+    # you cannot and you will probably want to write a custom formatter 
+    # for your system. The syntax of the format string is given at 
+    # http://docs.oracle.com/javase/7/docs/api/java/util/Formatter.html#syntax 
+    # and http://docs.oracle.com/javase/7/docs/api/java/util/logging/SimpleFormatter.html
+    # for logging specific behavior.
+    java.util.logging.SocketHandler.formatter = SimpleFormatter
+    java.util.logging.SimpleFormatter.format = "%1$F %1$r %4$s: %6$s%n"
+    ```
+
+5. Import `com.splunk.logging.SplunkCimLogEvent` and use it to create 
+   events. This example code uses Logback as the logger, but the part 
+   relevant to `SplunkCimLogEvent` will be unchanged for other frameworks:
+
+   ```java
+    logger.info(new SplunkCimLogEvent("Event name", "event-id") {{
+        // You can add an arbitrary key=value pair with addField.
+        addField("name", "value");
+
+        // If you are logging exceptions, use addThrowable, which
+        // does nice formatting. If ex is an exception you have caught
+        // you would log it with
+        addThrowableWithStacktrace(ex);
+
+        // SplunkCimLogEvent provides lots of convenience methods for
+        // fields defined by Splunk's Common Information Model. See
+        // the SplunkCimLogEvent JavaDoc for a complete list.
+        setAuthAction("deny");
+    }});
+   ```
+
+## Splunk
+
+If you haven't already installed Splunk, download it here: 
+[http://www.splunk.com/download](http://www.splunk.com/download). 
+For more about installing and running Splunk and system requirements, 
+see [Installing & Running Splunk](http://dev.splunk.com/view/SP-CAAADRV).
+
+## Contribute
+
+[Get the Splunk Java Logging Framework from GitHub](https://github.com/splunk/splunk-library-javalogging) 
+and clone the resources to your computer. For example, use the following 
+command: 
+
+    git clone https://github.com/splunk/splunk-library-javalogging.git
+
+## Resources
+
+Documentation for this library
+
+* [http://dev.splunk.com/goto/sdk-slj](http://dev.splunk.com/goto/sdk-slj)
+
+Splunk Common Information Model
+
+* [http://docs.splunk.com/Documentation/Splunk/latest/Knowledge/UnderstandandusetheCommonInformationModel](http://docs.splunk.com/Documentation/Splunk/latest/Knowledge/UnderstandandusetheCommonInformationModel)
+
+Splunk Best Practice Logging Semantics
+
+* [http://dev.splunk.com/view/logging-best-practices/SP-CAAADP6](http://dev.splunk.com/view/logging-best-practices/SP-CAAADP6)
+
+Introduction to the Splunk product and some of its capabilities
+
+* [http://docs.splunk.com/Documentation/Splunk/latest/User/SplunkOverview](http://docs.splunk.com/Documentation/Splunk/latest/User/SplunkOverview)
+
+## Contact
+
+You can reach the Dev Platform team at [devinfo@splunk.com](mailto:devinfo@splunk.com).