package com.splunk.logging;

/**
 * @copyright
 *
 * Copyright 2013-2015 Splunk, Inc.
 *
 * Licensed under the Apache License, Version 2.0 (the "License"): you may
 * not use this file except in compliance with the License. You may obtain
 * a copy of the License at
 *
 *     http://www.apache.org/licenses/LICENSE-2.0
 *
 * Unless required by applicable law or agreed to in writing, software
 * distributed under the License is distributed on an "AS IS" BASIS, WITHOUT
 * WARRANTIES OR CONDITIONS OF ANY KIND, either express or implied. See the
 * License for the specific language governing permissions and limitations
 * under the License.
 */

import com.google.gson.*;
import com.splunk.logging.hec.MetadataTags;
import com.splunk.logging.serialization.EventInfoTypeAdapter;
import com.splunk.logging.serialization.HecJsonSerializer;
import okhttp3.*;

import javax.net.ssl.*;
import java.io.IOException;
import java.io.Serializable;
import java.security.cert.CertificateException;
import java.util.*;


/**
 * This is an internal helper class that sends logging events to Splunk http event collector.
 */
public class HttpEventCollectorSender extends TimerTask implements HttpEventCollectorMiddleware.IHttpSender {
    private static final String SPLUNKREQUESTCHANNELTag = "X-Splunk-Request-Channel";
    private static final String AuthorizationHeaderTag = "Authorization";
    private static final String AuthorizationHeaderScheme = "Splunk %s";
    private static final String HttpEventCollectorUriPath = "/services/collector/event/1.0";
    private static final String HttpRawCollectorUriPath = "/services/collector/raw";
    private static final String HttpContentType = "application/json; profile=urn:splunk:event:1.0; charset=utf-8";
    private static final String SendModeSequential = "sequential";
    private static final String SendModeSParallel = "parallel";
    private static final Gson gson = new GsonBuilder()
            .registerTypeAdapter(HttpEventCollectorEventInfo.class, new EventInfoTypeAdapter())
            .create();

    private final HecJsonSerializer serializer;


    /**
     * Sender operation mode. Parallel means that all HTTP requests are
     * asynchronous and may be indexed out of order. Sequential mode guarantees
     * sequential order of the indexed events.
     */
    public enum SendMode
    {
        Sequential,
        Parallel
    };
    
    /**
     * Recommended default values for events batching.
     */
    public static final int DefaultBatchInterval = 10 * 1000; // 10 seconds
    public static final int DefaultBatchSize = 10 * 1024; // 10KB
    public static final int DefaultBatchCount = 10; // 10 events

    private String url;
    private String token;
    private String channel;
    private String type;
    private long maxEventsBatchCount;
    private long maxEventsBatchSize;
    private Timer timer;
    private List<HttpEventCollectorEventInfo> eventsBatch = new LinkedList<HttpEventCollectorEventInfo>();
    private long eventsBatchSize = 0; // estimated total size of events batch
    private static OkHttpClient httpClient = null;
    private boolean disableCertificateValidation = false;
    private SendMode sendMode = SendMode.Sequential;
    private HttpEventCollectorMiddleware middleware = new HttpEventCollectorMiddleware();
    private final MessageFormat messageFormat;
<<<<<<< HEAD
    private EventBodySerializer eventBodySerializer;
    private EventHeaderSerializer eventHeaderSerializer;
=======
>>>>>>> 8471907c

    /**
     * Initialize HttpEventCollectorSender
     * @param Url http event collector input server
     * @param token application token
     * @param delay batching delay
     * @param maxEventsBatchCount max number of events in a batch
     * @param maxEventsBatchSize max size of batch
     * @param metadata events metadata
     * @param channel unique GUID for the client to send raw events to the server
     * @param type event data type
     */
    public HttpEventCollectorSender(
            final String Url, final String token, final String channel, final String type,
            long delay, long maxEventsBatchCount, long maxEventsBatchSize,
            String sendModeStr,
            Map<String, String> metadata) {
        this.url = Url + HttpEventCollectorUriPath;
        this.token = token;
        this.channel = channel;
        this.type = type;

        if ("Raw".equalsIgnoreCase(type)) {
            this.url = Url + HttpRawCollectorUriPath;
        }

        // when size configuration setting is missing it's treated as "infinity",
        // i.e., any value is accepted.
        if (maxEventsBatchCount == 0 && maxEventsBatchSize > 0) {
            maxEventsBatchCount = Long.MAX_VALUE;
        } else if (maxEventsBatchSize == 0 && maxEventsBatchCount > 0) {
            maxEventsBatchSize = Long.MAX_VALUE;
        }
        this.maxEventsBatchCount = maxEventsBatchCount;
        this.maxEventsBatchSize = maxEventsBatchSize;

        serializer = new HecJsonSerializer(metadata);
        final String format = metadata.get(MetadataTags.MESSAGEFORMAT);
        // Get MessageFormat enum from format string. Do this once per instance in constructor to avoid expensive operation in
        // each event sender call
        this.messageFormat = MessageFormat.fromFormat(format);

        if (sendModeStr != null) {
            if (sendModeStr.equals(SendModeSequential))
                this.sendMode = SendMode.Sequential;
            else if (sendModeStr.equals(SendModeSParallel))
                this.sendMode = SendMode.Parallel;
            else
                throw new IllegalArgumentException("Unknown send mode: " + sendModeStr);
        }

        if (delay > 0) {
            // start heartbeat timer
            timer = new Timer();
            timer.scheduleAtFixedRate(this, delay, delay);
        }
    }

    public void addMiddleware(HttpEventCollectorMiddleware.HttpSenderMiddleware middleware) {
        this.middleware.add(middleware);
    }

    /**
     * Send a single logging event in case of batching the event isn't sent immediately
     * @param severity event severity level (info, warning, etc.)
     * @param message event text
     */
    public synchronized void send(
            final String severity,
            final String message,
            final String logger_name,
            final String thread_name,
            Map<String, String> properties,
            final String exception_message,
            Serializable marker
    ) {
        // create event info container and add it to the batch
        HttpEventCollectorEventInfo eventInfo =
                new HttpEventCollectorEventInfo(severity, message, logger_name, thread_name, properties, exception_message, marker);
        eventsBatch.add(eventInfo);
        eventsBatchSize += severity.length() + message.length();
        if (eventsBatch.size() >= maxEventsBatchCount || eventsBatchSize > maxEventsBatchSize) {
            flush();
        }
    }

    /**
     * Send a single logging event with message only in case of batching the event isn't sent immediately
     * @param message event text
     */
    public synchronized void send(final String message) {
        send("", message, "", "", null, null, "");
    }

    /**
     * Flush all pending events
     */
    public synchronized void flush() {
        if (eventsBatch.size() > 0) {
            postEventsAsync(eventsBatch);
        }
        // Clear the batch. A new list should be created because events are
        // sending asynchronously and "previous" instance of eventsBatch object
        // is still in use.
        eventsBatch = new LinkedList<>();
        eventsBatchSize = 0;
    }

    public synchronized void flush(boolean close) {
        flush();
        if (close) {
            stopHttpClient();
        }
    }

    /**
     * Close events sender
     */
    void close() {
        if (timer != null)
            timer.cancel();
        flush();
        stopHttpClient();
        super.cancel();
    }

    /**
     * Timer heartbeat
     */
    @Override // TimerTask
    public void run() {
        flush();
    }

    /**
     * Disable https certificate validation of the splunk server.
     * This functionality is for development purpose only.
     */
    public void disableCertificateValidation() {
        disableCertificateValidation = true;
    }

    public void setEventBodySerializer(EventBodySerializer eventBodySerializer) {
        serializer.setEventBodySerializer(eventBodySerializer);
    }

<<<<<<< HEAD
    public void setEventHeaderSerializer(EventHeaderSerializer eventHeaderSerializer) {
        this.eventHeaderSerializer = eventHeaderSerializer;
    }

    @SuppressWarnings("unchecked")
    public static void putIfPresent(JSONObject collection, String tag, Object value) {
=======
    public static void putIfPresent(JsonObject collection, String tag, Object value) {
>>>>>>> 8471907c
        if (value != null) {
            if (value instanceof String && ((String) value).length() == 0) {
                // Do not add blank string
                return;
            }
            collection.add(tag, gson.toJsonTree(value));
        }
    }

<<<<<<< HEAD
    @SuppressWarnings("unchecked")
    private String serializeEventInfo(HttpEventCollectorEventInfo eventInfo) {
        // create event json content
        //
        // cf: http://dev.splunk.com/view/event-collector/SP-CAAAE6P
        //
        if (eventHeaderSerializer == null) {
            eventHeaderSerializer = new EventHeaderSerializer.Default();
        }
        JSONObject event = eventHeaderSerializer.serializeEventHeader(eventInfo, metadata);

        // Parse message on the basis of format
        final Object parsedMessage = this.messageFormat.parse(eventInfo.getMessage());

        if (eventBodySerializer == null) {
            eventBodySerializer = new EventBodySerializer.Default();
        }
=======
>>>>>>> 8471907c

    private void stopHttpClient() {
        if (httpClient != null) {
            httpClient.dispatcher().executorService().shutdown();
            httpClient = null;
        }
    }

    private void startHttpClient() {
        if (httpClient != null) {
            // http client is already started
            return;
        }

        OkHttpClient.Builder builder = new OkHttpClient.Builder();

        // limit max  number of async requests in sequential mode
        if (sendMode == SendMode.Sequential) {
            Dispatcher dispatcher = new Dispatcher();
            dispatcher.setMaxRequests(1);
            builder.dispatcher(dispatcher);
        }

        if (disableCertificateValidation) {
            final TrustManager[] trustAllCerts = new TrustManager[]{
                    new X509TrustManager() {
                        @Override
                        public void checkClientTrusted(java.security.cert.X509Certificate[] chain, String authType) throws CertificateException {
                        }

                        @Override
                        public void checkServerTrusted(java.security.cert.X509Certificate[] chain, String authType) throws CertificateException {
                        }

                        @Override
                        public java.security.cert.X509Certificate[] getAcceptedIssuers() {
                            return new java.security.cert.X509Certificate[]{};
                        }
                    }
            };

            try {
                // install the all-trusting trust manager
                final SSLContext sslContext = SSLContext.getInstance("TLSv1.2");
                sslContext.init(null, trustAllCerts, new java.security.SecureRandom());
                // create an ssl socket factory with the all-trusting manager
                final SSLSocketFactory sslSocketFactory = sslContext.getSocketFactory();
                builder.sslSocketFactory(sslSocketFactory, (X509TrustManager) trustAllCerts[0]);
            } catch (Exception ignored) { /* nop */ }

            builder.hostnameVerifier(new HostnameVerifier() {
                @Override
                public boolean verify(String hostname, SSLSession session) {
                    return true;
                }
            });
        }

        httpClient = builder.build();
    }

    private void postEventsAsync(final List<HttpEventCollectorEventInfo> events) {
        this.middleware.postEvents(events,  this, new HttpEventCollectorMiddleware.IHttpSenderCallback() {

            @Override
            public void completed(int statusCode, String reply) {
                if (statusCode != 200) {
                    HttpEventCollectorErrorHandler.error(
                            events,
                            new HttpEventCollectorErrorHandler.ServerErrorException(reply));
                }
            }

            @Override
            public void failed(Exception ex) {
                HttpEventCollectorErrorHandler.error(
                        events,
                        new HttpEventCollectorErrorHandler.ServerErrorException(ex.getMessage()));
            }
        });
    }

    public void postEvents(final List<HttpEventCollectorEventInfo> events,
                           final HttpEventCollectorMiddleware.IHttpSenderCallback callback) {
        startHttpClient(); // make sure http client is started
        // convert events list into a string
        StringBuilder eventsBatchString = new StringBuilder();
        for (HttpEventCollectorEventInfo eventInfo : events) {
            eventsBatchString.append(serializer.serialize(eventInfo));
        }
        // create http request
        Request.Builder requestBldr = new Request.Builder()
                .url(url)
                .addHeader(AuthorizationHeaderTag, String.format(AuthorizationHeaderScheme, token))
                .post(RequestBody.create(MediaType.parse(HttpContentType), eventsBatchString.toString()));

        if ("Raw".equalsIgnoreCase(type) && channel != null && !channel.trim().equals("")) {
            requestBldr.addHeader(SPLUNKREQUESTCHANNELTag, channel);
        }

        httpClient.newCall(requestBldr.build()).enqueue(new Callback() {
            @Override
            public void onResponse(Call call, final Response response) {
                String reply = "";
                int httpStatusCode = response.code();
                // read reply only in case of a server error
                try (ResponseBody body = response.body()) {
                    if (httpStatusCode != 200 && body != null) {
                        try {
                            reply = body.string();
                        } catch (IOException e) {
                            reply = e.getMessage();
                        }
                    }
                }
                callback.completed(httpStatusCode, reply);
            }

            @Override
            public void onFailure(Call call, IOException ex) {
                callback.failed(ex);
            }
        });
    }
}<|MERGE_RESOLUTION|>--- conflicted
+++ resolved
@@ -82,11 +82,6 @@
     private SendMode sendMode = SendMode.Sequential;
     private HttpEventCollectorMiddleware middleware = new HttpEventCollectorMiddleware();
     private final MessageFormat messageFormat;
-<<<<<<< HEAD
-    private EventBodySerializer eventBodySerializer;
-    private EventHeaderSerializer eventHeaderSerializer;
-=======
->>>>>>> 8471907c
 
     /**
      * Initialize HttpEventCollectorSender
@@ -233,16 +228,11 @@
         serializer.setEventBodySerializer(eventBodySerializer);
     }
 
-<<<<<<< HEAD
     public void setEventHeaderSerializer(EventHeaderSerializer eventHeaderSerializer) {
-        this.eventHeaderSerializer = eventHeaderSerializer;
-    }
-
-    @SuppressWarnings("unchecked")
-    public static void putIfPresent(JSONObject collection, String tag, Object value) {
-=======
+        serializer.setEventHeaderSerializer(eventHeaderSerializer);
+    }
+
     public static void putIfPresent(JsonObject collection, String tag, Object value) {
->>>>>>> 8471907c
         if (value != null) {
             if (value instanceof String && ((String) value).length() == 0) {
                 // Do not add blank string
@@ -252,26 +242,6 @@
         }
     }
 
-<<<<<<< HEAD
-    @SuppressWarnings("unchecked")
-    private String serializeEventInfo(HttpEventCollectorEventInfo eventInfo) {
-        // create event json content
-        //
-        // cf: http://dev.splunk.com/view/event-collector/SP-CAAAE6P
-        //
-        if (eventHeaderSerializer == null) {
-            eventHeaderSerializer = new EventHeaderSerializer.Default();
-        }
-        JSONObject event = eventHeaderSerializer.serializeEventHeader(eventInfo, metadata);
-
-        // Parse message on the basis of format
-        final Object parsedMessage = this.messageFormat.parse(eventInfo.getMessage());
-
-        if (eventBodySerializer == null) {
-            eventBodySerializer = new EventBodySerializer.Default();
-        }
-=======
->>>>>>> 8471907c
 
     private void stopHttpClient() {
         if (httpClient != null) {
