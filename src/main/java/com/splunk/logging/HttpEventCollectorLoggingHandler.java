--- conflicted
+++ resolved
@@ -153,14 +153,9 @@
         long batchSize = getConfigurationNumericProperty(BatchSizeConfTag, HttpEventCollectorSender.DefaultBatchSize);
         long retriesOnError = getConfigurationNumericProperty(RetriesOnErrorTag, 0);
         String sendMode = getConfigurationProperty(SendModeTag, "sequential");
-<<<<<<< HEAD
-        String middleware = getConfigurationProperty(MiddlewareTag, "");
-        String eventBodySerializer = getConfigurationProperty("eventBodySerializer", "");
         String eventHeaderSerializer = getConfigurationProperty("eventHeaderSerializer", "");
-=======
         String middleware = getConfigurationProperty(MiddlewareTag, null);
         String eventBodySerializer = getConfigurationProperty("eventBodySerializer", null);
->>>>>>> ed481ade
 
         includeLoggerName = getConfigurationBooleanProperty(IncludeLoggerNameConfTag, true);
         includeThreadName = getConfigurationBooleanProperty(IncludeThreadNameConfTag, true);
