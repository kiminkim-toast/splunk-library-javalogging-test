--- conflicted
+++ resolved
@@ -49,34 +49,6 @@
     private final boolean includeMarker;
 
     private HttpEventCollectorLog4jAppender(final String name,
-<<<<<<< HEAD
-                         final String url,
-                         final String token,
-                         final String channel,
-                         final String type,
-                         final String source,
-                         final String sourcetype,
-                         final String messageFormat,
-                         final String host,
-                         final String index,
-                         final Filter filter,
-                         final Layout<? extends Serializable> layout,
-                         final boolean includeLoggerName,
-                         final boolean includeThreadName,
-                         final boolean includeMDC,
-                         final boolean includeException,
-                         final boolean includeMarker,
-                         final boolean ignoreExceptions,
-                         long batchInterval,
-                         long batchCount,
-                         long batchSize,
-                         long retriesOnError,
-                         String sendMode,
-                         String middleware,
-                         final String disableCertificateValidation,
-                         final String eventBodySerializer,
-                         final String eventHeaderSerializer)
-=======
                                             final String url,
                                             final String token,
                                             final String channel,
@@ -101,8 +73,9 @@
                                             String sendMode,
                                             String middleware,
                                             final String disableCertificateValidation,
-                                            final String eventBodySerializer, HttpEventCollectorSender.TimeoutSettings timeoutSettings)
->>>>>>> ed481ade
+                                            final String eventBodySerializer,
+                                            final String eventHeaderSerializer,
+                                            HttpEventCollectorSender.TimeoutSettings timeoutSettings)
     {
         super(name, filter, layout, ignoreExceptions, Property.EMPTY_ARRAY);
         Map<String, String> metadata = new HashMap<>();
@@ -222,7 +195,7 @@
         return new HttpEventCollectorLog4jAppender(
                 name, url, token,  channel, type,
                 source, sourcetype, messageFormat, host, index,
-                filter, layout, 
+                filter, layout,
                 includeLoggerName, includeThreadName, includeMDC, includeException, includeMarker,
                 ignoreExceptionsBool,
                 parseInt(batchInterval, HttpEventCollectorSender.DefaultBatchInterval),
@@ -233,11 +206,8 @@
                 middleware,
                 disableCertificateValidation,
                 eventBodySerializer,
-<<<<<<< HEAD
-                eventHeaderSerializer
-=======
+                eventHeaderSerializer,
                 new HttpEventCollectorSender.TimeoutSettings(connectTimeout, callTimeout, readTimeout, writeTimeout)
->>>>>>> ed481ade
         );
     }
 
