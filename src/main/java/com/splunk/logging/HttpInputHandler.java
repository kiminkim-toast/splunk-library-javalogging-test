--- conflicted
+++ resolved
@@ -95,11 +95,7 @@
  * properties file.
  */
 public final class HttpInputHandler extends Handler {
-<<<<<<< HEAD
-    HttpInputEventSender eventSender;
-=======
     private HttpInputEventSender eventSender;
->>>>>>> 107d00d1
 
     private final String BatchDelayConfTag = "delay";
     private final String BatchCountConfTag = "batchCount";
@@ -141,13 +137,10 @@
         // delegate all configuration params to event sender
         eventSender = new HttpInputEventSender(
             httpInputUrl, token, delay, batchCount, batchSize, metadata);
-<<<<<<< HEAD
-=======
 
         if (getConfigurationProperty("disableCertificateValidation", "false").equalsIgnoreCase("true")) {
             eventSender.disableCertificateValidation();
         }
->>>>>>> 107d00d1
     }
 
     /**
