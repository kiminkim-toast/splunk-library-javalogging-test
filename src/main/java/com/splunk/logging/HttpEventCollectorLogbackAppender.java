--- conflicted
+++ resolved
@@ -52,14 +52,11 @@
     private long _batchSize = 0;
     private String _sendMode;
     private long _retriesOnError = 0;
-<<<<<<< HEAD
     private Map<String, String> _metadata = new HashMap<>();
-    
-    
-=======
+
+
     private HttpEventCollectorSender.TimeoutSettings timeoutSettings = new HttpEventCollectorSender.TimeoutSettings();
 
->>>>>>> 2eeec30b
     @Override
     public void start() {
         if (started)
@@ -76,22 +73,13 @@
             _metadata.put(MetadataTags.SOURCE, _source);
 
         if (_sourcetype != null)
-<<<<<<< HEAD
             _metadata.put(MetadataTags.SOURCETYPE, _sourcetype);
-        
-=======
-            metadata.put(MetadataTags.SOURCETYPE, _sourcetype);
-
->>>>>>> 2eeec30b
+
         if (_messageFormat != null)
             _metadata.put(MetadataTags.MESSAGEFORMAT, _messageFormat);
 
         this.sender = new HttpEventCollectorSender(
-<<<<<<< HEAD
-                _url, _token, _channel, _type, _batchInterval, _batchCount, _batchSize, _sendMode, _metadata);
-=======
-                _url, _token, _channel, _type, _batchInterval, _batchCount, _batchSize, _sendMode, metadata, timeoutSettings);
->>>>>>> 2eeec30b
+                _url, _token, _channel, _type, _batchInterval, _batchCount, _batchSize, _sendMode, _metadata, timeoutSettings);
 
         // plug a user middleware
         if (_middleware != null && !_middleware.isEmpty()) {
@@ -284,9 +272,9 @@
     public String getIndex() {
         return this._index;
     }
-    
+
     public void addMetadata(String tag, String value){
-        this._metadata.put(tag,value)
+        this._metadata.put(tag,value);
     }
 
     public String getEventBodySerializer() {
