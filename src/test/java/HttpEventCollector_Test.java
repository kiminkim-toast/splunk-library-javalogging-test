/**
 * @copyright
 *
 * Copyright 2013-2015 Splunk, Inc.
 *
 * Licensed under the Apache License, Version 2.0 (the "License"): you may
 * not use this file except in compliance with the License. You may obtain
 * a copy of the License at
 *
 *     http://www.apache.org/licenses/LICENSE-2.0
 *
 * Unless required by applicable law or agreed to in writing, software
 * distributed under the License is distributed on an "AS IS" BASIS, WITHOUT
 * WARRANTIES OR CONDITIONS OF ANY KIND, either express or implied. See the
 * License for the specific language governing permissions and limitations
 * under the License.
 */

import ch.qos.logback.core.joran.spi.JoranException;
import com.splunk.logging.HttpEventCollectorErrorHandler;
import com.splunk.logging.HttpEventCollectorEventInfo;
import org.junit.Assert;
import org.junit.Test;

import java.io.*;
import java.net.URI;
import java.net.URL;
import java.net.URLClassLoader;
import java.util.*;
import java.lang.reflect.*;

import com.splunk.*;
import org.slf4j.*;

public class HttpEventCollector_Test {
    public static void addPath(String s) throws Exception {
        File f = new File(s);
        URI u = f.toURI();
        URLClassLoader urlClassLoader = (URLClassLoader) ClassLoader.getSystemClassLoader();
        Class<URLClassLoader> urlClass = URLClassLoader.class;
        Method method = urlClass.getDeclaredMethod("addURL", new Class[]{URL.class});
        method.setAccessible(true);
        method.invoke(urlClassLoader, new Object[]{u.toURL()});
    }

    private static int getEventsCount(String searchQuery) throws IOException, InterruptedException {
        //connect to localhost
        Service service = TestUtil.connectToSplunk();

        // Check the syntax of the query.
        try {
            service.parse(searchQuery, new Args("parse_only", true));
        } catch (HttpException e) {
            System.out.printf("query '%s' is invalid: %s\n", searchQuery, e.getDetail());
            return -1;
        }
        Job job = service.getJobs().create(searchQuery, new Args());
        while (!job.isDone()) {
            Thread.sleep(1000);
            job.refresh();
        }
        Args outputArgs = new Args();
        outputArgs.put("count", 100);
        outputArgs.put("offset", 0);
        outputArgs.put("output_mode", "json");
        InputStream stream = job.getResults(outputArgs);
        ResultsReader resultsReader = new ResultsReaderJson(stream);
        int result = -1;
        try {
            HashMap<String, String> event = resultsReader.getNextEvent();
            if (event != null) {
                if (event.containsKey("count")) {
                    String value = event.get("count");
                    result = Integer.parseInt(value);
                }
            }
        } finally {
            resultsReader.close();
        }
        job.cancel();
        return result;
    }

    private static ServiceArgs serviceArgs;
    private static String httpEventCollectorName = "functionalhttp";

    private static String  setupHttpEventCollector(boolean batching) throws Exception {
        TestUtil.enableHttpEventCollector();
        String token=TestUtil.createHttpEventCollectorToken(httpEventCollectorName);
        return token;
    }

    @Test
    public void LogToSplunkViaDifferentLoggers() throws Exception {
        LogToSplunk(false);
    }

    @Test
    public void BatchLogToSplunkViaDifferentLoggers() throws Exception {
        LogToSplunk(true);
    }

    public  static volatile boolean exceptionWasRaised = false;
    @Test
    public void TryToLogToSplunkWithDisabledHttpEventCollector() throws Exception {
        HttpEventCollectorErrorHandler.onError(new HttpEventCollectorErrorHandler.ErrorCallback() {
            public void error(final List<HttpEventCollectorEventInfo> data, final Exception ex) {
                String exceptionInfo = ex.getMessage() + " " + ex.getStackTrace();
                HttpEventCollectorErrorHandler.ServerErrorException serverErrorException =
                        new HttpEventCollectorErrorHandler.ServerErrorException(exceptionInfo);
                System.out.printf("Callback has been called on error\n");
                exceptionWasRaised = true;
            }
        });
        int expectedCounter = 200;
        exceptionWasRaised = false;
        boolean batching = false;
        System.out.printf("\tSetting up http event collector with %s ... ", batching ? "batching" : "no batching");
        TestUtil.enableHttpEventCollector();
        String token=TestUtil.createHttpEventCollectorToken(httpEventCollectorName);
        System.out.printf("set\n");

        //modify the config file with the generated token
<<<<<<< HEAD
        String loggerName = "splunkLogger";
=======
        String loggerName = "splunkLogger_disabled";
>>>>>>> f789ac49
        HashMap<String, String> userInputs = new HashMap<String, String>();
        userInputs.put("user_httpEventCollector_token", token);
        if (batching) {
            userInputs.put("user_batch_interval", "200");
            userInputs.put("user_batch_size_count", "500");
            userInputs.put("user_batch_size_bytes", "12");
        }
        userInputs.put("user_logger_name", loggerName);
        TestUtil.resetJavaLoggingConfiguration("logging_template.properties", "logging.properties", userInputs);
        TestUtil.disableHttpEventCollector();
        Thread.sleep(5000);

        // HTTP event collector is disabled now, expect exception to be raised and reported
        java.util.logging.Logger LOGGER = java.util.logging.Logger.getLogger(loggerName);
        for (int i = 0; i < expectedCounter; i++) {
            LOGGER.info(String.format("javautil message%d", i));
        }
        if (!exceptionWasRaised) {
            Thread.sleep(15000);
        }
        Assert.assertTrue(exceptionWasRaised);
        System.out.printf("PASSED with %d events sent.\n\n", expectedCounter);
    }

    private boolean insertDataWithLoggerAndVerify(String token, String loggerType, int expectedCounter, boolean batching) throws IOException, InterruptedException, JoranException {
        System.out.printf("\tInserting data with logger '%s'... ", loggerType);
        long startTime = System.currentTimeMillis() / 1000;
        Thread.sleep(2000);
        HashMap<String, String> userInputs = new HashMap<String, String>();
        userInputs.put("user_httpEventCollector_token", token);
        if (batching) {
            userInputs.put("user_batch_interval", "200");
            userInputs.put("user_batch_size_count", "500");
            userInputs.put("user_batch_size_bytes", "12");
        }

        if (loggerType == "log4j") {
<<<<<<< HEAD
            String loggerName = "splunk.log4j";
=======
            String loggerName = "splunk.log4jInsertVerify";
>>>>>>> f789ac49
            userInputs.put("user_logger_name", loggerName);
            org.apache.logging.log4j.core.LoggerContext context = TestUtil.resetLog4j2Configuration("log4j2_template.xml", "log4j2.xml", userInputs);
            org.apache.logging.log4j.Logger LOG4J = context.getLogger(loggerName);
            for (int i = 0; i < expectedCounter; i++) {
                LOG4J.info(String.format("log4j message%d", i));
            }
        }
        if (loggerType == "logback") {
            String loggerName = "logBackLogger";
            userInputs.put("user_logger_name", loggerName);
            userInputs.put("user_defined_httpEventCollector_token", token);
            TestUtil.resetLogbackConfiguration("logback_template.xml", "logback.xml", userInputs);
            org.slf4j.Logger LOGBACK = org.slf4j.LoggerFactory.getLogger(loggerName);
            for (int i = 0; i < expectedCounter; i++) {
                LOGBACK.info(String.format("logback message%d", i));
            }
        }
        if (loggerType == "javautil") {
<<<<<<< HEAD
            String loggerName = "splunkLogger";
=======
            String loggerName = batching?"splunkLogger_batching":"splunkLogger_nobatching";
>>>>>>> f789ac49
            userInputs.put("user_logger_name", loggerName);
            TestUtil.resetJavaLoggingConfiguration("logging_template.properties", "logging.properties", userInputs);
            java.util.logging.Logger LOGGER = java.util.logging.Logger.getLogger(loggerName);
            for (int i = 0; i < expectedCounter; i++) {
                LOGGER.info(String.format("javautil message%d", i));
            }
        }
        System.out.printf("Done\n");
        // Wait for indexing to complete
        Thread.sleep(10000);
<<<<<<< HEAD
        waitForIndexingToComplete(startTime);
=======
        String searchQuery = String.format("search %s earliest=%d| stats count", loggerType, startTime);
        waitForIndexingToComplete(searchQuery, expectedCounter);
>>>>>>> f789ac49
        Boolean testPassed = true;
        int eventCount = getEventsCount(searchQuery);
        System.out.printf("\tLogger: '%s', expected %d events, actually %d, %s\r\n", loggerType, expectedCounter, eventCount, (eventCount == expectedCounter) ? "Passed." : "Failed.");
        return (eventCount == expectedCounter);
    }

    private void LogToSplunk(boolean batching) throws Exception {
        HttpEventCollectorErrorHandler.onError(new HttpEventCollectorErrorHandler.ErrorCallback() {
            public void error(final List<HttpEventCollectorEventInfo> data, final Exception ex) {
                HttpEventCollectorErrorHandler.ServerErrorException serverErrorException =
                        (HttpEventCollectorErrorHandler.ServerErrorException) ex;
                System.out.printf("ERROR: %s", ex.toString());
                Assert.assertTrue(false);
            }
        });
        int expectedCounter = 2;
        System.out.printf("\tSetting up http event collector with %s ... ", batching ? "batching" : "no batching");
        String token = setupHttpEventCollector(batching);
        System.out.printf("Set\n");
        Boolean testPassed = true;
        testPassed &= insertDataWithLoggerAndVerify(token, "log4j", expectedCounter, batching);
        testPassed &= insertDataWithLoggerAndVerify(token, "logback", expectedCounter, batching);
        testPassed &= insertDataWithLoggerAndVerify(token, "javautil", expectedCounter, batching);
        Assert.assertTrue(testPassed);
        System.out.printf("PASSED.\n\n");
    }

<<<<<<< HEAD
    private void waitForIndexingToComplete(long startTime) throws IOException, InterruptedException {
        int eventCount = getEventsCount(String.format("search earliest=%d| stats count", startTime));
        for (int i = 0; i < 10; i++) {
            do {
                System.out.printf("\tWaiting for indexing to complete, %d events so far\r\n", eventCount);
                Thread.sleep(5000);
                int updatedEventCount = getEventsCount(String.format("search earliest=%d| stats count", startTime));
                if (updatedEventCount == eventCount)
                    break;
                eventCount = updatedEventCount;
            } while (true);
            System.out.printf("\tCompleted wait for iteration %d\r\n", i);
=======
    private void waitForIndexingToComplete(String query, int expectedCounter) throws IOException, InterruptedException {
        int eventCount = getEventsCount(query);
        System.out.printf("\tStarting wait on index. %d events expected with query '%s'.\r\n", expectedCounter, query);
        for (int i = 0; i < 12; i++) {
            if (eventCount == expectedCounter) {
                System.out.printf("\tDone waiting for indexing with %d events. All events were found.\r\n", eventCount);
                return;
            }
            System.out.printf("\tWaiting for indexing, %d events so far\r\n", eventCount);
            Thread.sleep(5000);
            eventCount = getEventsCount(query);
>>>>>>> f789ac49
        }
        System.out.printf("\tFailed to wait to find %d events, %d were found instead.\r\n", expectedCounter, eventCount);
    }

    private static class DataSender implements Runnable {
        private String threadName;
        public int eventsGenerated = 0, testDurationInSecs = 300;
        java.util.logging.Logger logger;

        public DataSender(String threadName, int testDurationInSecs, java.util.logging.Logger logger) {
            this.threadName = threadName;
            this.testDurationInSecs = testDurationInSecs;
            this.logger = logger;
        }

        public void run() {
            Date dCurrent = new Date();
            Date dEnd = new Date();
            dEnd.setTime(dCurrent.getTime() + testDurationInSecs * 1000);
            while (dCurrent.before(dEnd)) {
                this.logger.info(String.format("javautil thread: %s, event: %d", this.threadName, eventsGenerated++));
                try {
                    Thread.sleep(100);
                } catch (InterruptedException e) {
                    e.printStackTrace();
                }
                dCurrent = new Date();
            }
        }
    }

    @Test
    public  void ResendDataToSplunk() throws  Exception
    {
        HttpEventCollectorErrorHandler.onError(new HttpEventCollectorErrorHandler.ErrorCallback() {
            public void error(final List<HttpEventCollectorEventInfo> data, final Exception ex) {
                HttpEventCollectorErrorHandler.ServerErrorException serverErrorException =
                        (HttpEventCollectorErrorHandler.ServerErrorException) ex;
                System.out.printf("ERROR: %s", ex.toString());
                Assert.assertTrue(false);
            }
        });
        boolean batching = false;
        System.out.printf("\tSetting up http event collector with %s ... ", batching ? "batching" : "no batching");
        String token = setupHttpEventCollector(batching);
        System.out.printf("HTTP event collector fully set\n");
        Service service = TestUtil.connectToSplunk();
        HashMap<String, String> userInputs = new HashMap<String, String>();
        userInputs.put("user_httpEventCollector_token", token);
        userInputs.put("user_retries_on_error", "1000");

<<<<<<< HEAD
        String loggerName = "splunkLogger";
=======
        String loggerName = "splunkLogger_resend";
>>>>>>> f789ac49
        userInputs.put("user_logger_name", loggerName);
        TestUtil.resetJavaLoggingConfiguration("logging_template.properties", "logging.properties", userInputs);
        java.util.logging.Logger LOGGER = java.util.logging.Logger.getLogger(loggerName);

        // Start sending data and restart splunk in the middle. Expected to have no data loss
        long startTime = System.currentTimeMillis() / 1000;
        Thread.sleep(2000);
        DataSender ds = new DataSender("sendingData", 60, LOGGER);
        Thread tSend = new Thread(ds);
        tSend.start();
        Thread.sleep(10000);
        service.restart();
        tSend.join();
        TestUtil.resetConnection();
        int expectedCounter = ds.eventsGenerated;
<<<<<<< HEAD
        String arguments = String.format("search %s earliest=%d| stats count", "javautil", startTime);
        System.out.printf("\tWill search data using this query '%s'. Expected counter is %d\r\n", arguments, expectedCounter);
        waitForIndexingToComplete(startTime);
        int eventCount = getEventsCount(arguments);
=======
        String searchQuery = String.format("search %s earliest=%d| stats count", "javautil", startTime);
        System.out.printf("\tWill search data using this query '%s'. Expected counter is %d\r\n", searchQuery, expectedCounter);
        waitForIndexingToComplete(searchQuery, expectedCounter);
        int eventCount = getEventsCount(searchQuery);
>>>>>>> f789ac49
        System.out.printf("\tLogger: '%s', expected %d events, actually %d, %s\r\n", "javautil", expectedCounter, eventCount, (eventCount == expectedCounter) ? "Passed." : "Failed.");
        Assert.assertEquals(eventCount, expectedCounter);
        System.out.printf("PASSED.\n\n");
    }
}<|MERGE_RESOLUTION|>--- conflicted
+++ resolved
@@ -121,11 +121,7 @@
         System.out.printf("set\n");
 
         //modify the config file with the generated token
-<<<<<<< HEAD
-        String loggerName = "splunkLogger";
-=======
         String loggerName = "splunkLogger_disabled";
->>>>>>> f789ac49
         HashMap<String, String> userInputs = new HashMap<String, String>();
         userInputs.put("user_httpEventCollector_token", token);
         if (batching) {
@@ -163,11 +159,7 @@
         }
 
         if (loggerType == "log4j") {
-<<<<<<< HEAD
-            String loggerName = "splunk.log4j";
-=======
             String loggerName = "splunk.log4jInsertVerify";
->>>>>>> f789ac49
             userInputs.put("user_logger_name", loggerName);
             org.apache.logging.log4j.core.LoggerContext context = TestUtil.resetLog4j2Configuration("log4j2_template.xml", "log4j2.xml", userInputs);
             org.apache.logging.log4j.Logger LOG4J = context.getLogger(loggerName);
@@ -186,11 +178,7 @@
             }
         }
         if (loggerType == "javautil") {
-<<<<<<< HEAD
-            String loggerName = "splunkLogger";
-=======
             String loggerName = batching?"splunkLogger_batching":"splunkLogger_nobatching";
->>>>>>> f789ac49
             userInputs.put("user_logger_name", loggerName);
             TestUtil.resetJavaLoggingConfiguration("logging_template.properties", "logging.properties", userInputs);
             java.util.logging.Logger LOGGER = java.util.logging.Logger.getLogger(loggerName);
@@ -201,12 +189,8 @@
         System.out.printf("Done\n");
         // Wait for indexing to complete
         Thread.sleep(10000);
-<<<<<<< HEAD
-        waitForIndexingToComplete(startTime);
-=======
         String searchQuery = String.format("search %s earliest=%d| stats count", loggerType, startTime);
         waitForIndexingToComplete(searchQuery, expectedCounter);
->>>>>>> f789ac49
         Boolean testPassed = true;
         int eventCount = getEventsCount(searchQuery);
         System.out.printf("\tLogger: '%s', expected %d events, actually %d, %s\r\n", loggerType, expectedCounter, eventCount, (eventCount == expectedCounter) ? "Passed." : "Failed.");
@@ -234,20 +218,6 @@
         System.out.printf("PASSED.\n\n");
     }
 
-<<<<<<< HEAD
-    private void waitForIndexingToComplete(long startTime) throws IOException, InterruptedException {
-        int eventCount = getEventsCount(String.format("search earliest=%d| stats count", startTime));
-        for (int i = 0; i < 10; i++) {
-            do {
-                System.out.printf("\tWaiting for indexing to complete, %d events so far\r\n", eventCount);
-                Thread.sleep(5000);
-                int updatedEventCount = getEventsCount(String.format("search earliest=%d| stats count", startTime));
-                if (updatedEventCount == eventCount)
-                    break;
-                eventCount = updatedEventCount;
-            } while (true);
-            System.out.printf("\tCompleted wait for iteration %d\r\n", i);
-=======
     private void waitForIndexingToComplete(String query, int expectedCounter) throws IOException, InterruptedException {
         int eventCount = getEventsCount(query);
         System.out.printf("\tStarting wait on index. %d events expected with query '%s'.\r\n", expectedCounter, query);
@@ -259,7 +229,6 @@
             System.out.printf("\tWaiting for indexing, %d events so far\r\n", eventCount);
             Thread.sleep(5000);
             eventCount = getEventsCount(query);
->>>>>>> f789ac49
         }
         System.out.printf("\tFailed to wait to find %d events, %d were found instead.\r\n", expectedCounter, eventCount);
     }
@@ -311,11 +280,7 @@
         userInputs.put("user_httpEventCollector_token", token);
         userInputs.put("user_retries_on_error", "1000");
 
-<<<<<<< HEAD
-        String loggerName = "splunkLogger";
-=======
         String loggerName = "splunkLogger_resend";
->>>>>>> f789ac49
         userInputs.put("user_logger_name", loggerName);
         TestUtil.resetJavaLoggingConfiguration("logging_template.properties", "logging.properties", userInputs);
         java.util.logging.Logger LOGGER = java.util.logging.Logger.getLogger(loggerName);
@@ -331,17 +296,10 @@
         tSend.join();
         TestUtil.resetConnection();
         int expectedCounter = ds.eventsGenerated;
-<<<<<<< HEAD
-        String arguments = String.format("search %s earliest=%d| stats count", "javautil", startTime);
-        System.out.printf("\tWill search data using this query '%s'. Expected counter is %d\r\n", arguments, expectedCounter);
-        waitForIndexingToComplete(startTime);
-        int eventCount = getEventsCount(arguments);
-=======
         String searchQuery = String.format("search %s earliest=%d| stats count", "javautil", startTime);
         System.out.printf("\tWill search data using this query '%s'. Expected counter is %d\r\n", searchQuery, expectedCounter);
         waitForIndexingToComplete(searchQuery, expectedCounter);
         int eventCount = getEventsCount(searchQuery);
->>>>>>> f789ac49
         System.out.printf("\tLogger: '%s', expected %d events, actually %d, %s\r\n", "javautil", expectedCounter, eventCount, (eventCount == expectedCounter) ? "Passed." : "Failed.");
         Assert.assertEquals(eventCount, expectedCounter);
         System.out.printf("PASSED.\n\n");
