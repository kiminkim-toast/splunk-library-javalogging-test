/**
 * @copyright
 *
 * Copyright 2013-2015 Splunk, Inc.
 *
 * Licensed under the Apache License, Version 2.0 (the "License"): you may
 * not use this file except in compliance with the License. You may obtain
 * a copy of the License at
 *
 *     http://www.apache.org/licenses/LICENSE-2.0
 *
 * Unless required by applicable law or agreed to in writing, software
 * distributed under the License is distributed on an "AS IS" BASIS, WITHOUT
 * WARRANTIES OR CONDITIONS OF ANY KIND, either express or implied. See the
 * License for the specific language governing permissions and limitations
 * under the License.
 */

import ch.qos.logback.core.joran.spi.JoranException;
import com.splunk.logging.HttpEventCollectorErrorHandler;
import com.splunk.logging.HttpEventCollectorEventInfo;
import org.junit.Assert;
import org.junit.Test;

import java.io.*;
import java.net.URI;
import java.net.URL;
import java.net.URLClassLoader;
import java.util.*;
import java.lang.reflect.*;

import com.splunk.*;

public class HttpInput_Test {
    public static void addPath(String s) throws Exception {
        File f = new File(s);
        URI u = f.toURI();
        URLClassLoader urlClassLoader = (URLClassLoader) ClassLoader.getSystemClassLoader();
        Class<URLClassLoader> urlClass = URLClassLoader.class;
        Method method = urlClass.getDeclaredMethod("addURL", new Class[]{URL.class});
        method.setAccessible(true);
        method.invoke(urlClassLoader, new Object[]{u.toURL()});
    }

    private static int getEventsCount(String searchQuery) throws IOException, InterruptedException {
        //connect to localhost
        Service service = TestUtil.connectToSplunk();

        // Check the syntax of the query.
        try {
            service.parse(searchQuery, new Args("parse_only", true));
        } catch (HttpException e) {
            System.out.printf("query '%s' is invalid: %s\n", searchQuery, e.getDetail());
            return -1;
        }
        Job job = service.getJobs().create(searchQuery, new Args());
        while (!job.isDone()) {
            Thread.sleep(1000);
            job.refresh();
        }
        Args outputArgs = new Args();
        outputArgs.put("count", 100);
        outputArgs.put("offset", 0);
        outputArgs.put("output_mode", "json");
        InputStream stream = job.getResults(outputArgs);
        ResultsReader resultsReader = new ResultsReaderJson(stream);
        int result = -1;
        try {
            HashMap<String, String> event = resultsReader.getNextEvent();
            if (event != null) {
                if (event.containsKey("count")) {
                    String value = event.get("count");
                    result = Integer.parseInt(value);
                }
            }
        } finally {
            resultsReader.close();
        }
        job.cancel();
        return result;
    }

    private static ServiceArgs serviceArgs;
    private static String httpinputName = "functionalhttp";

    private static void setupHttpInput(boolean batching) throws Exception {
        TestUtil.enableHttpinput();
        String token=TestUtil.createHttpinput(httpinputName);

        //modify the config file with the generated token
        String configFileDir = HttpLoggerStressTest.class.getProtectionDomain().getCodeSource().getLocation().getPath();
        CreateLog4j2ConfigFile(token, new File(configFileDir, "log4j2.xml").getPath(), batching);
        CreateLogBackConfigFile(token, new File(configFileDir, "logback.xml").getPath(), batching);
        CreateJavaUtilLog(token, batching);
    }

    private static void CreateJavaUtilLog(String token, boolean batching) throws Exception {
        String LoggerConf =
                "handlers=com.splunk.logging.HttpInputHandler\n" +
                        "com.splunk.logging.HttpInputHandler.url=https://127.0.0.1:8088/services/collector\n" +
                        String.format("com.splunk.logging.HttpInputHandler.token=%s\n", token) +
                        "com.splunk.logging.HttpInputHandler.disableCertificateValidation=true\n";
        if (batching) {
            LoggerConf +=
                    "com.splunk.logging.HttpInputHandler.batch_interval=200\n" +
                            "com.splunk.logging.HttpInputHandler.batch_size_count=500\n" +
                            "com.splunk.logging.HttpInputHandler.batch_size_bytes=12\n";
        }
        try {
            java.util.logging.LogManager.getLogManager().readConfiguration(
                    new ByteArrayInputStream(LoggerConf.getBytes())
            );
        } catch (IOException e) {
            System.out.print(e);
            e.printStackTrace();
            Assert.fail();
        }

    }

    private static void CreateLogBackConfigFile(String token, String configFilePath, boolean batching) throws Exception {
        FileWriter fw = new FileWriter(configFilePath);
        fw.write("<?xml version=\"1.0\" encoding=\"UTF-8\"?>\r\n");
        fw.write("<configuration>\r\n");
<<<<<<< HEAD
        fw.write("    <appender name=\"http\" class=\"com.splunk.logging.HttpEventCollectorLogbackAppender\">\r\n");
        fw.write("        <url>https://127.0.0.1:8088/services/receivers/token</url>\r\n");
=======
        fw.write("    <appender name=\"http\" class=\"com.splunk.logging.HttpLogbackAppender\">\r\n");
        fw.write("        <url>https://127.0.0.1:8088/services/collector</url>\r\n");
>>>>>>> 87f93113
        fw.write(String.format("        <token>%s</token>\r\n", token));
        fw.write("        <disableCertificateValidation>true</disableCertificateValidation>\r\n");
        if (batching) {
            fw.write("        <batch_interval>200</batch_interval>\r\n");
            fw.write("        <batch_size_count>500</batch_size_count>\r\n");
            fw.write("        <batch_size_bytes>12</batch_size_bytes>\r\n");
        }
        fw.write("        <source>splunktest</source>\r\n");
        fw.write("        <sourcetype>battlecat</sourcetype>\r\n");
        fw.write("        <layout class=\"ch.qos.logback.classic.PatternLayout\">\r\n");
        fw.write("            <pattern>%msg</pattern>\r\n");
        fw.write("        </layout>\r\n");
        fw.write("    </appender>\r\n");
        fw.write("\r\n");
        fw.write("    <logger name=\"splunk.logback\" additivity=\"false\" level=\"INFO\">\r\n");
        fw.write("        <appender-ref ref=\"http\"/>\r\n");
        fw.write("    </logger>\r\n");
        fw.write("\r\n");
        fw.write("    <root level=\"INFO\">\r\n");
        fw.write("        <appender-ref ref=\"http\"/>\r\n");
        fw.write("    </root>\r\n");
        fw.write("</configuration>\r\n");

        fw.flush();
        fw.close();
        addPath(configFilePath);
        TestUtil.resetLogbackConfiguration("logback.xml", "logback.xml", new HashMap<String, String>());
    }

    private static void CreateLog4j2ConfigFile(String token, String configFilePath, boolean batching) throws Exception {
        FileWriter fw = new FileWriter(configFilePath);
        fw.write("<?xml version=\"1.0\" encoding=\"UTF-8\"?>\r\n");
        fw.write("<Configuration status=\"info\" name=\"example\" packages=\"com.splunk.logging\">\r\n");
        fw.write("    <Appenders>\r\n");
        fw.write("        <Http name=\"Http\"\r\n");
        fw.write("              url=\"https://127.0.0.1:8088/services/collector\"\r\n");
        fw.write("              index=\"\"\r\n");
        fw.write(String.format("              token=\"%s\"\r\n", token));
        fw.write("              disableCertificateValidation=\"true\"\r\n");
        if (batching) {
            fw.write("              batch_interval=\"200\"\r\n");
            fw.write("              batch_size_count=\"500\"\r\n");
            fw.write("              batch_size_bytes=\"12\"\r\n");
        }
        fw.write("              source=\"splunktest\" sourcetype=\"battlecat\">\r\n");
        fw.write("            <PatternLayout pattern=\"%m\"/>\r\n");
        fw.write("        </Http>\r\n");
        fw.write("    </Appenders>\r\n");
        fw.write("    <loggers>\r\n");
        fw.write("        <root level=\"debug\"/>\r\n");
        fw.write("        <logger name =\"splunk.log4j\" level=\"INFO\">\r\n");
        fw.write("            <appender-ref ref=\"Http\" />\r\n");
        fw.write("        </logger>\r\n");
        fw.write("    </loggers>\r\n");
        fw.write("</Configuration>");

        fw.flush();
        fw.close();
        addPath(configFilePath);
    }

    @Test
    public void LogToSplunkViaDifferentLoggers() throws Exception {
        LogToSplunk(false);
    }

    @Test
    public void BatchLogToSplunkViaDifferentLoggers() throws Exception {
        LogToSplunk(true);
    }

    private boolean insertDataWithLoggerAndVerify(String loggerType, int expectedCounter, boolean batching) throws IOException, InterruptedException, JoranException {
        System.out.printf("\tInserting data with logger '%s'... ", loggerType);
        long startTime = System.currentTimeMillis() / 1000;
        Thread.sleep(2000);
        if (loggerType == "log4j") {
            org.apache.logging.log4j.core.LoggerContext context = TestUtil.resetLog4j2Configuration("log4j2.xml","log4j2.xml",new HashMap<String, String>());
            org.apache.logging.log4j.Logger LOG4J = context.getLogger("splunk.log4j");
            for (int i = 0; i < expectedCounter; i++) {
                LOG4J.info(String.format("log4j message %d", i));
            }
        }
        if (loggerType == "logback") {
            org.slf4j.Logger LOGBACK = org.slf4j.LoggerFactory.getLogger("splunk.logback");
            for (int i = 0; i < expectedCounter; i++) {
                LOGBACK.info(String.format("logback message%d", i));
            }
        }
        if (loggerType == "javautil") {
            java.util.logging.Logger LOGGER = java.util.logging.Logger.getLogger("splunk.java.util");
            for (int i = 0; i < expectedCounter; i++) {
                LOGGER.info(String.format("javautil message%d", i));
            }
        }
        System.out.printf("Done\n");
        // Wait for indexing to complete
        if (batching)
            Thread.sleep(10000);
        waitForIndexingToComplete(startTime);
        Boolean testPassed = true;
        String arguments = String.format("search %s earliest=%d| stats count", loggerType, startTime);
        int eventCount = getEventsCount(arguments);
        System.out.printf("\tLogger: '%s', expected %d events, actually %d, %s\r\n", loggerType, expectedCounter, eventCount, (eventCount == expectedCounter) ? "Passed." : "Failed.");
        return (eventCount == expectedCounter);
    }

    private void LogToSplunk(boolean batching) throws Exception {
        HttpEventCollectorErrorHandler.onError(new HttpEventCollectorErrorHandler.ErrorCallback() {
            public void error(final List<HttpEventCollectorEventInfo> data, final Exception ex) {
                HttpEventCollectorErrorHandler.ServerErrorException serverErrorException =
                        (HttpEventCollectorErrorHandler.ServerErrorException) ex;
                System.out.printf("ERROR: %s", ex.toString());
                Assert.assertTrue(false);
            }
        });
        int expectedCounter = 2;
        System.out.printf("\tSetting up http inputs with %s ... ", batching ? "batching" : "no batching");
        setupHttpInput(batching);
        System.out.printf("Set\n");
        Boolean testPassed = true;
        testPassed &= insertDataWithLoggerAndVerify("log4j", expectedCounter, batching);
        testPassed &= insertDataWithLoggerAndVerify("logback", expectedCounter, batching);
        testPassed &= insertDataWithLoggerAndVerify("javautil", expectedCounter, batching);
        Assert.assertTrue(testPassed);
        System.out.printf("PASSED.\n\n");
    }

    private void waitForIndexingToComplete(long startTime) throws IOException, InterruptedException {
        int eventCount = getEventsCount(String.format("search earliest=%d| stats count", startTime));
        for (int i = 0; i < 4; i++) {
            do {
                System.out.printf("\tWaiting for indexing to complete, %d events so far\r\n", eventCount);
                Thread.sleep(5000);
                int updatedEventCount = getEventsCount(String.format("search earliest=%d| stats count", startTime));
                if (updatedEventCount == eventCount)
                    break;
                eventCount = updatedEventCount;
            } while (true);
            System.out.printf("\tCompleted wait for iteration %d\r\n", i);
        }
    }
}<|MERGE_RESOLUTION|>--- conflicted
+++ resolved
@@ -122,13 +122,8 @@
         FileWriter fw = new FileWriter(configFilePath);
         fw.write("<?xml version=\"1.0\" encoding=\"UTF-8\"?>\r\n");
         fw.write("<configuration>\r\n");
-<<<<<<< HEAD
         fw.write("    <appender name=\"http\" class=\"com.splunk.logging.HttpEventCollectorLogbackAppender\">\r\n");
-        fw.write("        <url>https://127.0.0.1:8088/services/receivers/token</url>\r\n");
-=======
-        fw.write("    <appender name=\"http\" class=\"com.splunk.logging.HttpLogbackAppender\">\r\n");
         fw.write("        <url>https://127.0.0.1:8088/services/collector</url>\r\n");
->>>>>>> 87f93113
         fw.write(String.format("        <token>%s</token>\r\n", token));
         fw.write("        <disableCertificateValidation>true</disableCertificateValidation>\r\n");
         if (batching) {
