--- conflicted
+++ resolved
@@ -17,27 +17,20 @@
 
 <Configuration status="info" name="example" packages="com.splunk.logging">
     <!--need the "token=..." line to be a single line for parsing purpose-->
-<<<<<<< HEAD
-    <Appenders>
-        <Http name="Http"
-              url="%host%:%port%/services/logging"
-=======
-         is documented at
-
-             https://logging.apache.org/log4j/2.x/manual/appenders.html#SocketAppender
-
-         You can find the documentation on how to open TCP inputs on Splunk at
-
-             http://docs.splunk.com/Documentation/Splunk/6.0.1/Data/Monitornetworkports
-
-         Note that TCP inputs are *not* the same as Splunk's management port.
-    -->
     <Appenders>
         <Socket name="socket" host="127.0.0.1" port="15000">
             <PatternLayout pattern="%p: %m%n" charset="UTF-8"/>
         </Socket>
-        
-        <Http name="http-input" 
+
+        <Http name="Http"
+              url="%host%:%port%/services/receivers/token"
+              protocol="%scheme%"
+              token="%user_defined_httpinput_token%"
+              source="splunktest_accept" sourcetype="battlecat_test">
+            <PatternLayout pattern="%m"/>
+        </Http>
+
+        <Http name="http-input"
               url="localhost:8089/services/receivers/token"
               protocol="https" token="22C712B0-E6EE-4355-98DD-2DDE23D968D7"
               index=""
@@ -45,37 +38,26 @@
               sourcetype="battlecat"
               disableCertificateValidation="true">
             <PatternLayout pattern="%m" /> 
-        </Http> 
-        <Http name="Http"
-              url="%host%:%port%/services/receivers/token"
->>>>>>> 98b0fdb4
-              protocol="%scheme%"
-              token="%user_defined_httpinput_token%"
-              source="splunktest" sourcetype="battlecat">
-            <PatternLayout pattern="%m"/>
         </Http>
+
+
     </Appenders>
-<<<<<<< HEAD
-=======
+
     <!-- Define a logger named 'splunk.logger' which writes to the socket appender we defined above. -->
     <Loggers>
-        <Root level="INFO">
-        </Root>
+        <Root level="INFO"/>
+
         <Logger name="splunk.logger" level="info">
             <AppenderRef ref="socket"/>
         </Logger>
-        
+
         <Logger name="splunk.log4j" level="info">
             <AppenderRef ref="http-input"/>
         </Logger>
 
+        <Logger name ="splunkHttpLogger" level="INFO">
+            <appender-ref ref="Http" />
+        </Logger>
+
     </Loggers>
-
->>>>>>> 98b0fdb4
-    <loggers>
-        <root level="debug"/>
-        <logger name ="splunkHttpLogger" level="INFO">
-            <appender-ref ref="Http" />
-        </logger>
-    </loggers>
 </Configuration>