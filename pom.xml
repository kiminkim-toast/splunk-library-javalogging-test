--- conflicted
+++ resolved
@@ -6,11 +6,7 @@
 
   <groupId>com.splunk.logging</groupId>
   <artifactId>splunk-library-javalogging</artifactId>
-<<<<<<< HEAD
-  <version>1.0.1</version>
-=======
   <version>1.5.0</version>
->>>>>>> e8897985
   <packaging>jar</packaging>
 
   <name>Splunk Logging for Java</name>
