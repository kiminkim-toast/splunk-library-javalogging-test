--- conflicted
+++ resolved
@@ -162,11 +162,7 @@
         <repository>
             <id>splunk-artifactory</id>
             <name>Splunk Releases</name>
-<<<<<<< HEAD
-            <url>https://splunk.artifactoryonline.com/artifactory/ext-releases-local</url>
-=======
             <url>https://splunk.jfrog.io/splunk/ext-releases-local</url>
->>>>>>> ed481ade
         </repository>
     </repositories>
     <distributionManagement>
