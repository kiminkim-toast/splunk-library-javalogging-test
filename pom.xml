<?xml version="1.0" encoding="UTF-8"?>
<project xmlns="http://maven.apache.org/POM/4.0.0"
     xmlns:xsi="http://www.w3.org/2001/XMLSchema-instance"
     xsi:schemaLocation="http://maven.apache.org/POM/4.0.0 http://maven.apache.org/maven-v4_0_0.xsd">
  <modelVersion>4.0.0</modelVersion>

  <groupId>com.splunk.dev</groupId>
  <artifactId>splunk-library-javalogging</artifactId>
  <version>1.0.1</version>
  <packaging>jar</packaging>

  <name>Splunk Logging for Java</name>
  <url>http://dev.splunk.com/goto/sdk-slj</url>

    <description>Library for structured, semantic logging of Common Information Model compliant events, meant for use with SLF4J.</description>

    <properties>
        <maven.resources.overwrite>true</maven.resources.overwrite>
    </properties>
    <profiles>
        <profile>
            <id>Default</id>
            <activation>
                <activeByDefault>true</activeByDefault>
            </activation>
            <build>
                <plugins>
                    <plugin>
                        <artifactId>maven-compiler-plugin</artifactId>
                        <version>3.1</version>
                        <configuration>
                            <source>1.6</source>
                            <target>1.6</target>
                        </configuration>
                    </plugin>
                    <plugin>
                        <groupId>org.apache.maven.plugins</groupId>
                        <artifactId>maven-surefire-plugin</artifactId>
<<<<<<< HEAD
                        <version>2.11</version>
=======
                        <version>2.18.1</version>
>>>>>>> 98b0fdb4
                        <dependencies>
                            <dependency>
                                <groupId>org.apache.maven.surefire</groupId>
                                <artifactId>surefire-junit47</artifactId>
<<<<<<< HEAD
                                <version>2.12</version>
=======
                                <version>2.18.1</version>
>>>>>>> 98b0fdb4
                            </dependency>
                        </dependencies>
                        <configuration>
                            <includes>
                                <include>**/*.class</include>
                            </includes>
                            <excludes>
                                <exclude>**/HttpLoggerStressTest.class</exclude>
                            </excludes>
                        </configuration>
                    </plugin>

                </plugins>
            </build>
        </profile>
        <profile>
            <id>StressTest</id>
            <build>
                <plugins>
                    <plugin>
                        <artifactId>maven-compiler-plugin</artifactId>
                        <version>3.1</version>
                        <configuration>
                            <source>1.6</source>
                            <target>1.6</target>
                        </configuration>
                    </plugin>
                    <plugin>
                        <groupId>org.apache.maven.plugins</groupId>
                        <artifactId>maven-surefire-plugin</artifactId>
<<<<<<< HEAD
                        <version>2.11</version>
=======
                        <version>2.18.1</version>
>>>>>>> 98b0fdb4
                        <dependencies>
                            <dependency>
                                <groupId>org.apache.maven.surefire</groupId>
                                <artifactId>surefire-junit47</artifactId>
<<<<<<< HEAD
                                <version>2.12</version>
=======
                                <version>2.18.1</version>
>>>>>>> 98b0fdb4
                            </dependency>
                        </dependencies>
                        <configuration>
                            <includes>
                                <include>**/HttpLoggerStressTest.class</include>
                            </includes>
                        </configuration>
                    </plugin>

                </plugins>
            </build>
        </profile>
    </profiles>


  <repositories>
      <repository>
          <id>splunk-artifactory</id>
          <name>Splunk Releases</name>
          <url>http://splunk.artifactoryonline.com/splunk/ext-releases-local</url>
      </repository>
  </repositories>

  <dependencies>
      <dependency>
          <groupId>junit</groupId>
          <artifactId>junit</artifactId>
          <version>4.11</version>
          <scope>test</scope>
      </dependency>
      <dependency>
          <groupId>org.slf4j</groupId>
          <artifactId>slf4j-api</artifactId>
          <version>1.7.5</version>
          <scope>test</scope>
      </dependency>
      <dependency>
          <groupId>ch.qos.logback</groupId>
          <artifactId>logback-classic</artifactId>
          <version>1.0.13</version>
          <scope>provided</scope>
      </dependency>
      <dependency>
          <groupId>ch.qos.logback</groupId>
          <artifactId>logback-core</artifactId>
          <version>1.0.13</version>
          <scope>provided</scope>
      </dependency>

      <dependency>
        <groupId>org.apache.httpcomponents</groupId>
        <artifactId>httpclient</artifactId>
        <version>4.3.6</version>
<<<<<<< HEAD
      </dependency>       
      
	  <dependency>
=======
       </dependency>
       
       <dependency>
>>>>>>> 98b0fdb4
         <groupId>org.apache.httpcomponents</groupId>
         <artifactId>httpasyncclient</artifactId>
         <version>4.0</version>
        </dependency>

<<<<<<< HEAD
      <dependency>
          <groupId>org.apache.httpcomponents</groupId>
          <artifactId>httpasyncclient</artifactId>
          <version>4.0</version>
      </dependency>


      <dependency>
       <groupId>org.apache.logging.log4j</groupId>
         <artifactId>log4j-api</artifactId>
         <version>2.1</version>
     </dependency>

     <dependency>
       <groupId>org.apache.logging.log4j</groupId>
       <artifactId>log4j-core</artifactId>
       <version>2.1</version>
     </dependency>

    <dependency>
	    <groupId>com.googlecode.json-simple</groupId>
	    <artifactId>json-simple</artifactId>
	    <version>1.1.1</version>
    </dependency>

      <dependency>
          <groupId>com.splunk</groupId>
          <artifactId>splunk</artifactId>
          <version>1.3.0</version>
      </dependency>

=======
     <dependency>
       <groupId>org.apache.logging.log4j</groupId>
         <artifactId>log4j-api</artifactId>
         <version>2.1</version>
     </dependency>

     <dependency>
       <groupId>org.apache.logging.log4j</groupId>
       <artifactId>log4j-core</artifactId>
       <version>2.1</version>
     </dependency>

    <dependency>
	    <groupId>com.googlecode.json-simple</groupId>
	    <artifactId>json-simple</artifactId>
	    <version>1.1.1</version>
    </dependency>

      <dependency>
          <groupId>com.splunk</groupId>
          <artifactId>splunk</artifactId>
          <version>1.3.0</version>
      </dependency>

>>>>>>> 98b0fdb4
      <dependency>
          <groupId>com.google.code.gson</groupId>
          <artifactId>gson</artifactId>
          <version>2.2.4</version>
      </dependency>

</dependencies>

  <licenses>
    <license>
      <name>The Apache Software License, Version 2.0</name>
      <url>http://www.apache.org/licenses/LICENSE-2.0.txt</url>
      <distribution>repo</distribution>
    </license>
  </licenses>

  <organization>
    <name>Splunk, Inc.</name>
    <url>http://dev.splunk.com</url>
  </organization>

  <contributors>
    <contributor>
      <name>Paul van Assen</name>
      <email>source@pvanassen.nl</email>
    </contributor>
    <contributor>
      <name>Damien Dallimore</name>
      <email>ddallimore@splunk.com</email>
    </contributor>
    <contributor>
      <name>Fred Ross</name>
      <email>fross@splunk.com</email>
    </contributor>
  </contributors>

  <scm>
    <connection>scm:git:git@github.com:splunk/splunk-library-javalogging.git</connection>
    <developerConnection>scm:git:git@github.com:splunk/splunk-library-javalogging.git</developerConnection>
    <tag>HEAD</tag>
    <url>https://github.com/splunk/splunk-library-javalogging</url>
<<<<<<< HEAD
  </scm>  
=======
  </scm>

>>>>>>> 98b0fdb4
</project><|MERGE_RESOLUTION|>--- conflicted
+++ resolved
@@ -36,22 +36,7 @@
                     <plugin>
                         <groupId>org.apache.maven.plugins</groupId>
                         <artifactId>maven-surefire-plugin</artifactId>
-<<<<<<< HEAD
-                        <version>2.11</version>
-=======
                         <version>2.18.1</version>
->>>>>>> 98b0fdb4
-                        <dependencies>
-                            <dependency>
-                                <groupId>org.apache.maven.surefire</groupId>
-                                <artifactId>surefire-junit47</artifactId>
-<<<<<<< HEAD
-                                <version>2.12</version>
-=======
-                                <version>2.18.1</version>
->>>>>>> 98b0fdb4
-                            </dependency>
-                        </dependencies>
                         <configuration>
                             <includes>
                                 <include>**/*.class</include>
@@ -80,22 +65,7 @@
                     <plugin>
                         <groupId>org.apache.maven.plugins</groupId>
                         <artifactId>maven-surefire-plugin</artifactId>
-<<<<<<< HEAD
-                        <version>2.11</version>
-=======
                         <version>2.18.1</version>
->>>>>>> 98b0fdb4
-                        <dependencies>
-                            <dependency>
-                                <groupId>org.apache.maven.surefire</groupId>
-                                <artifactId>surefire-junit47</artifactId>
-<<<<<<< HEAD
-                                <version>2.12</version>
-=======
-                                <version>2.18.1</version>
->>>>>>> 98b0fdb4
-                            </dependency>
-                        </dependencies>
                         <configuration>
                             <includes>
                                 <include>**/HttpLoggerStressTest.class</include>
@@ -147,21 +117,8 @@
         <groupId>org.apache.httpcomponents</groupId>
         <artifactId>httpclient</artifactId>
         <version>4.3.6</version>
-<<<<<<< HEAD
-      </dependency>       
-      
-	  <dependency>
-=======
-       </dependency>
-       
-       <dependency>
->>>>>>> 98b0fdb4
-         <groupId>org.apache.httpcomponents</groupId>
-         <artifactId>httpasyncclient</artifactId>
-         <version>4.0</version>
-        </dependency>
-
-<<<<<<< HEAD
+      </dependency>
+
       <dependency>
           <groupId>org.apache.httpcomponents</groupId>
           <artifactId>httpasyncclient</artifactId>
@@ -193,32 +150,18 @@
           <version>1.3.0</version>
       </dependency>
 
-=======
      <dependency>
        <groupId>org.apache.logging.log4j</groupId>
          <artifactId>log4j-api</artifactId>
          <version>2.1</version>
      </dependency>
 
-     <dependency>
-       <groupId>org.apache.logging.log4j</groupId>
-       <artifactId>log4j-core</artifactId>
-       <version>2.1</version>
-     </dependency>
-
     <dependency>
 	    <groupId>com.googlecode.json-simple</groupId>
 	    <artifactId>json-simple</artifactId>
 	    <version>1.1.1</version>
     </dependency>
 
-      <dependency>
-          <groupId>com.splunk</groupId>
-          <artifactId>splunk</artifactId>
-          <version>1.3.0</version>
-      </dependency>
-
->>>>>>> 98b0fdb4
       <dependency>
           <groupId>com.google.code.gson</groupId>
           <artifactId>gson</artifactId>
@@ -260,10 +203,5 @@
     <developerConnection>scm:git:git@github.com:splunk/splunk-library-javalogging.git</developerConnection>
     <tag>HEAD</tag>
     <url>https://github.com/splunk/splunk-library-javalogging</url>
-<<<<<<< HEAD
-  </scm>  
-=======
   </scm>
-
->>>>>>> 98b0fdb4
 </project>